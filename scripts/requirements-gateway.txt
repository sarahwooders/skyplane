# cloud dependencies
# awscrt
azure-identity
# removed from gateway due to large size
# azure-mgmt-compute
# azure-mgmt-network
# azure-mgmt-resource
azure-mgmt-storage
azure-mgmt-authorization
azure-storage-blob>=12.0.0
boto3
google-api-python-client
google-auth
google-cloud-compute
google-cloud-storage
# shared dependencies
cachetools
paramiko
rich
# gateway dependencies
flask
lz4
pyopenssl
werkzeug
<<<<<<< HEAD
pyyaml
ibm-platform-services
ibm-watson
ibm-cloud-sdk-core
ibm-vpc
ibm-cos-sdk
inquirer
=======
numpy
pandas
>>>>>>> 25539e16
<|MERGE_RESOLUTION|>--- conflicted
+++ resolved
@@ -22,7 +22,6 @@
 lz4
 pyopenssl
 werkzeug
-<<<<<<< HEAD
 pyyaml
 ibm-platform-services
 ibm-watson
@@ -30,7 +29,5 @@
 ibm-vpc
 ibm-cos-sdk
 inquirer
-=======
 numpy
-pandas
->>>>>>> 25539e16
+pandas