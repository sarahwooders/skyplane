--- conflicted
+++ resolved
@@ -1,282 +1,256 @@
-import base64
-import hashlib
-import os
-from functools import lru_cache
-
-from typing import Any, Iterator, List, Optional, Tuple
-
-from skyplane import exceptions, compute
-from skyplane.exceptions import NoSuchObjectException
-from skyplane.obj_store.azure_storage_account_interface import AzureStorageAccountInterface
-from skyplane.obj_store.object_store_interface import ObjectStoreInterface, ObjectStoreObject
-from skyplane.utils import logger, imports
-from azure.storage.blob import ContentSettings
-
-
-MAX_BLOCK_DIGITS = 5
-
-
-class AzureBlobObject(ObjectStoreObject):
-    def full_path(self):
-        account_name, container_name = self.bucket.split("/")
-        return os.path.join(f"https://{account_name}.blob.core.windows.net", container_name, self.key)
-
-
-class AzureBlobInterface(ObjectStoreInterface):
-    def __init__(self, account_name: str, container_name: str, max_concurrency=1):
-        self.auth = compute.AzureAuthentication()
-        self.storage_account_interface = AzureStorageAccountInterface(account_name)
-        self.account_name = account_name
-        self.container_name = container_name
-        self.max_concurrency = max_concurrency  # parallel upload/downloads, seems to cause issues if too high
-
-    @property
-    def provider(self):
-        return "azure"
-
-    def path(self):
-        return f"https://{self.account_name}.blob.core.windows.net/{self.container_name}"
-
-    def region_tag(self):
-        return f"azure:{self.storage_account_interface.azure_region}"
-
-    def bucket(self) -> str:
-        return f"{self.account_name}/{self.container_name}"
-
-    @property
-    def blob_service_client(self):
-        return self.auth.get_blob_service_client(f"https://{self.account_name}.blob.core.windows.net")
-
-    @property
-    def container_client(self):
-        return self.auth.get_container_client(f"https://{self.account_name}.blob.core.windows.net", self.container_name)
-
-    @imports.inject("azure.core.exceptions", pip_extra="azure")
-    def bucket_exists(exceptions, self):
-        try:
-            self.container_client.get_container_properties()
-            return True
-        except exceptions.ResourceNotFoundError:
-            return False
-
-    def exists(self, obj_name):
-        return self.blob_service_client.get_blob_client(container=self.container_name, blob=obj_name).exists()
-
-    @imports.inject("azure.core.exceptions", pip_extra="azure")
-    def create_container(exceptions, self):
-        try:
-            self.container_client.create_container()
-        except exceptions.ResourceExistsError:
-            logger.warning(f"Unable to create container {self.container_name} as it already exists")
-
-    def create_bucket(self, azure_region, resource_group=compute.AzureServer.resource_group_name, premium_tier=True):
-        tier = "Premium_LRS" if premium_tier else "Standard_LRS"
-        if not self.storage_account_interface.storage_account_exists_in_account():
-            logger.debug(f"Creating storage account {self.account_name}")
-            self.storage_account_interface.create_storage_account(azure_region, resource_group, tier)
-        if not self.bucket_exists():
-            logger.debug(f"Creating container {self.container_name}")
-            self.create_container()
-
-    @imports.inject("azure.core.exceptions", pip_extra="azure")
-    def delete_container(exceptions, self):
-        try:
-            self.container_client.delete_container()
-        except exceptions.ResourceNotFoundError:
-            logger.warning("Unable to delete container as it doesn't exists")
-
-    def delete_bucket(self):
-        return self.delete_container()
-
-    @imports.inject("azure.core.exceptions", pip_extra="azure")
-    def list_objects(exceptions, self, prefix="") -> Iterator[AzureBlobObject]:
-        blobs = self.container_client.list_blobs(name_starts_with=prefix)
-        try:
-            for blob in blobs:
-                yield AzureBlobObject(
-                    blob.name,
-                    provider="azure",
-                    bucket=f"{self.account_name}/{blob.container}",
-                    size=blob.size,
-                    last_modified=blob.last_modified,
-                    mime_type=getattr(blob.content_settings, "content_type", None),
-                )
-        except exceptions.HttpResponseError as e:
-            if "AuthorizationPermissionMismatch" in str(e):
-                logger.error(
-                    f"Unable to list objects in container {self.container_name} as you don't have permission to access it. You need the 'Storage Blob Data Contributor' and 'Storage Account Contributor' roles: {e}"
-                )
-                raise e from None
-
-    def delete_objects(self, keys: List[str]):
-        for key in keys:
-            blob_client = self.blob_service_client.get_blob_client(container=self.container_name, blob=key)
-            blob_client.delete_blob()
-
-    @lru_cache(maxsize=1024)
-    @imports.inject("azure.core.exceptions", pip_extra="azure")
-    def get_obj_metadata(exceptions, self, obj_name):
-        blob_client = self.blob_service_client.get_blob_client(container=self.container_name, blob=obj_name)
-        try:
-            return blob_client.get_blob_properties()
-        except exceptions.ResourceNotFoundError as e:
-            raise NoSuchObjectException(f"Object {obj_name} does not exist, or you do not have permission to access it") from e
-
-    def get_obj_size(self, obj_name):
-        return self.get_obj_metadata(obj_name).size
-
-    def get_obj_last_modified(self, obj_name):
-        return self.get_obj_metadata(obj_name).last_modified
-
-    def get_obj_mime_type(self, obj_name):
-        return self.get_obj_metadata(obj_name).content_settings.content_type
-
-    def download_object(
-        self, src_object_name, dst_file_path, offset_bytes=None, size_bytes=None, write_at_offset=False, generate_md5=False
-    ) -> Tuple[Optional[str], Optional[bytes]]:
-        src_object_name, dst_file_path = str(src_object_name), str(dst_file_path)
-        if size_bytes is not None and offset_bytes is None:
-            offset_bytes = 0
-        downloader = self.container_client.download_blob(
-            src_object_name, offset=offset_bytes, length=size_bytes, max_concurrency=self.max_concurrency
-        )
-
-        if not os.path.exists(dst_file_path):
-            open(dst_file_path, "a").close()
-        if generate_md5:
-            m = hashlib.md5()
-        with open(dst_file_path, "wb+" if write_at_offset else "wb") as f:
-            f.seek(offset_bytes if write_at_offset else 0)
-            for b in downloader.chunks():
-                if generate_md5:
-                    m.update(b)
-                f.write(b)
-        md5 = m.digest() if generate_md5 else None
-        mime_type = self.get_obj_metadata(src_object_name).content_settings.content_type
-        return mime_type, md5
-
-    @imports.inject("azure.storage.blob", pip_extra="azure")
-    def upload_object(azure_blob, self, src_file_path, dst_object_name, part_number=None, upload_id=None, check_md5=None, mime_type=None):
-        """Uses the BlobClient instead of ContainerClient since BlobClient allows for
-        block/part level manipulation for multi-part uploads
-        """
-        src_file_path, dst_object_name = str(src_file_path), str(dst_object_name)
-<<<<<<< HEAD
-        with open(src_file_path, "rb") as f:
-            print(f"Uploading {src_file_path} to {dst_object_name}")
-            blob_client = self.container_client.upload_blob(
-                name=dst_object_name,
-                data=f,
-                length=os.path.getsize(src_file_path),
-                max_concurrency=self.max_concurrency,
-                overwrite=True,
-                content_settings=azure_blob.ContentSettings(content_type=mime_type),
-            )
-        if check_md5:
-            b64_md5sum = base64.b64encode(check_md5).decode("utf-8") if check_md5 else None
-            blob_md5 = blob_client.get_blob_properties().properties.content_settings.content_md5
-            if b64_md5sum != blob_md5:
-                raise exceptions.ChecksumMismatchException(
-                    f"Checksum mismatch for object {dst_object_name} in Azure container {self.container_name}, "
-                    + f"expected {b64_md5sum}, got {blob_md5}"
-                )
-
-    def create_object_repr(self, key: str) -> AzureBlobObject:
-        return AzureBlobObject(provider=self.provider, bucket=self.bucket(), key=key)
-
-=======
-        print(f"Uploading {src_file_path} to {dst_object_name}")
-
-        try:
-            blob_client = self.blob_service_client.get_blob_client(container=self.container_name, blob=dst_object_name)
-
-            # multipart upload
-            if part_number is not None and upload_id is not None:
-                with open(src_file_path, "rb") as f:
-                    block_id = AzureBlobInterface.id_to_base64_encoding(part_number=part_number, dest_key=dst_object_name)
-                    blob_client.stage_block(block_id=block_id, data=f, length=os.path.getsize(src_file_path))  # stage the block
-                    return
-
-            # single upload
-            with open(src_file_path, "rb") as f:
-                blob_client.upload_blob(
-                    data=f,
-                    length=os.path.getsize(src_file_path),
-                    max_concurrency=self.max_concurrency,
-                    overwrite=True,
-                    content_settings=azure_blob.ContentSettings(content_type=mime_type),
-                )
-
-                # check MD5 if required
-                if check_md5:
-                    b64_md5sum = base64.b64encode(check_md5).decode("utf-8") if check_md5 else None
-                    blob_md5 = blob_client.get_blob_properties().properties.content_settings.content_md5
-                    if b64_md5sum != blob_md5:
-                        raise exceptions.ChecksumMismatchException(
-                            f"Checksum mismatch for object {dst_object_name} in Azure container {self.container_name}, "
-                            + f"expected {b64_md5sum}, got {blob_md5}"
-                        )
-        except Exception as e:
-            raise ValueError(f"Failed to upload {dst_object_name} to bucket {self.container_name} upload id {upload_id}: {e}")
-
-    def initiate_multipart_upload(self, dst_object_name: str, mime_type: Optional[str] = None) -> str:
-        """Azure does not have an equivalent function to return an upload ID like s3 and gcs do.
-        Blocks in Azure are uploaded and associated with an ID, and can then be committed in a single operation to create the blob.
-        We will just return the dst_object_name (blob name) as the "upload_id" to keep the return type consistent for the multipart thread.
-
-        :param dst_object_name: name of the destination object, also our psuedo-uploadID
-        :type dst_object_name: str
-        :param mime_type: unused in this function but is kept for consistency with the other interfaces (default: None)
-        :type mime_type: str
-        """
-
-        assert len(dst_object_name) > 0, f"Destination object name must be non-empty: '{dst_object_name}'"
-
-        return dst_object_name
-
-    @imports.inject("azure.storage.blob", pip_extra="azure")
-    def complete_multipart_upload(azure_blob, self, dst_object_name: str, upload_id: str, metadata: Optional[Any] = None) -> None:
-        """After all blocks of a blob are uploaded/staged with their unique block_id,
-        in order to complete the multipart upload, we commit them together.
-
-        :param dst_object_name: name of the destination object, also is used to index into our block mappings
-        :type dst_object_name: str
-        :param upload_id: upload_id to index into our block id mappings, should be the same as the dst_object_name in Azure
-        :type upload_id: str
-        :param metadata: In Azure, this custom data is the blockID list (parts) and the object mime_type from the TransferJob instance (default: None)
-        :type metadata: Optional[Any]
-        """
-
-        assert upload_id == dst_object_name, "In Azure, upload_id should be the same as the blob name."
-        assert metadata is not None, "In Azure, the custom data should exist for multipart"
-
-        # Decouple the custom data
-        block_list, mime_type = metadata
-        assert block_list != [], "The blockID list shouldn't be empty for Azure multipart"
-        block_list = list(map(lambda block_id: azure_blob.BlobBlock(block_id=block_id), block_list))
-
-        blob_client = self.blob_service_client.get_blob_client(container=self.container_name, blob=dst_object_name)
-        try:
-            # The below operation will create the blob from the uploaded blocks.
-            blob_client.commit_block_list(block_list=block_list, content_settings=azure_blob.ContentSettings(content_type=mime_type))
-        except Exception as e:
-            raise exceptions.SkyplaneException(f"Failed to complete multipart upload for {dst_object_name}: {str(e)}")
-
-    @staticmethod
-    def id_to_base64_encoding(part_number: int, dest_key: str) -> str:
-        """Azure expects all blockIDs to be Base64 strings. This function serves to convert the part numbers to
-        base64-encoded strings of the same length. The maximum number of blocks one blob supports in Azure is
-        50,000 blocks, so the maximum length to pad zeroes to will be (#digits in 50,000 = len("50000") = 5) + len(dest_key)
-
-        :param part_number: part number of the block, determined while splitting the date into chunks before the transfer
-        :type part_number: int
-        :param dest_key: destination object key, used to distinguish between different objects during concurrent uploads to the same container
-        """
-        max_length = MAX_BLOCK_DIGITS + len(dest_key)
-        block_id = f"{part_number}{dest_key}"
-        block_id = block_id.ljust(max_length, "0")  # pad with zeroes to get consistent length
-        block_id = block_id.encode("utf-8")
-        block_id = base64.b64encode(block_id).decode("utf-8")
-        return block_id
-
->>>>>>> 085e7488
+import base64
+import hashlib
+import os
+from functools import lru_cache
+
+from typing import Any, Iterator, List, Optional, Tuple
+
+from skyplane import exceptions, compute
+from skyplane.exceptions import NoSuchObjectException
+from skyplane.obj_store.azure_storage_account_interface import AzureStorageAccountInterface
+from skyplane.obj_store.object_store_interface import ObjectStoreInterface, ObjectStoreObject
+from skyplane.utils import logger, imports
+from azure.storage.blob import ContentSettings
+
+
+MAX_BLOCK_DIGITS = 5
+
+
+class AzureBlobObject(ObjectStoreObject):
+    def full_path(self):
+        account_name, container_name = self.bucket.split("/")
+        return os.path.join(f"https://{account_name}.blob.core.windows.net", container_name, self.key)
+
+
+class AzureBlobInterface(ObjectStoreInterface):
+    def __init__(self, account_name: str, container_name: str, max_concurrency=1):
+        self.auth = compute.AzureAuthentication()
+        self.storage_account_interface = AzureStorageAccountInterface(account_name)
+        self.account_name = account_name
+        self.container_name = container_name
+        self.max_concurrency = max_concurrency  # parallel upload/downloads, seems to cause issues if too high
+
+    @property
+    def provider(self):
+        return "azure"
+
+    def path(self):
+        return f"https://{self.account_name}.blob.core.windows.net/{self.container_name}"
+
+    def region_tag(self):
+        return f"azure:{self.storage_account_interface.azure_region}"
+
+    def bucket(self) -> str:
+        return f"{self.account_name}/{self.container_name}"
+
+    @property
+    def blob_service_client(self):
+        return self.auth.get_blob_service_client(f"https://{self.account_name}.blob.core.windows.net")
+
+    @property
+    def container_client(self):
+        return self.auth.get_container_client(f"https://{self.account_name}.blob.core.windows.net", self.container_name)
+
+    @imports.inject("azure.core.exceptions", pip_extra="azure")
+    def bucket_exists(exceptions, self):
+        try:
+            self.container_client.get_container_properties()
+            return True
+        except exceptions.ResourceNotFoundError:
+            return False
+
+    def exists(self, obj_name):
+        return self.blob_service_client.get_blob_client(container=self.container_name, blob=obj_name).exists()
+
+    @imports.inject("azure.core.exceptions", pip_extra="azure")
+    def create_container(exceptions, self):
+        try:
+            self.container_client.create_container()
+        except exceptions.ResourceExistsError:
+            logger.warning(f"Unable to create container {self.container_name} as it already exists")
+
+    def create_bucket(self, azure_region, resource_group=compute.AzureServer.resource_group_name, premium_tier=True):
+        tier = "Premium_LRS" if premium_tier else "Standard_LRS"
+        if not self.storage_account_interface.storage_account_exists_in_account():
+            logger.debug(f"Creating storage account {self.account_name}")
+            self.storage_account_interface.create_storage_account(azure_region, resource_group, tier)
+        if not self.bucket_exists():
+            logger.debug(f"Creating container {self.container_name}")
+            self.create_container()
+
+    @imports.inject("azure.core.exceptions", pip_extra="azure")
+    def delete_container(exceptions, self):
+        try:
+            self.container_client.delete_container()
+        except exceptions.ResourceNotFoundError:
+            logger.warning("Unable to delete container as it doesn't exists")
+
+    def delete_bucket(self):
+        return self.delete_container()
+
+    @imports.inject("azure.core.exceptions", pip_extra="azure")
+    def list_objects(exceptions, self, prefix="") -> Iterator[AzureBlobObject]:
+        blobs = self.container_client.list_blobs(name_starts_with=prefix)
+        try:
+            for blob in blobs:
+                yield AzureBlobObject(
+                    blob.name,
+                    provider="azure",
+                    bucket=f"{self.account_name}/{blob.container}",
+                    size=blob.size,
+                    last_modified=blob.last_modified,
+                    mime_type=getattr(blob.content_settings, "content_type", None),
+                )
+        except exceptions.HttpResponseError as e:
+            if "AuthorizationPermissionMismatch" in str(e):
+                logger.error(
+                    f"Unable to list objects in container {self.container_name} as you don't have permission to access it. You need the 'Storage Blob Data Contributor' and 'Storage Account Contributor' roles: {e}"
+                )
+                raise e from None
+
+    def delete_objects(self, keys: List[str]):
+        for key in keys:
+            blob_client = self.blob_service_client.get_blob_client(container=self.container_name, blob=key)
+            blob_client.delete_blob()
+
+    @lru_cache(maxsize=1024)
+    @imports.inject("azure.core.exceptions", pip_extra="azure")
+    def get_obj_metadata(exceptions, self, obj_name):
+        blob_client = self.blob_service_client.get_blob_client(container=self.container_name, blob=obj_name)
+        try:
+            return blob_client.get_blob_properties()
+        except exceptions.ResourceNotFoundError as e:
+            raise NoSuchObjectException(f"Object {obj_name} does not exist, or you do not have permission to access it") from e
+
+    def get_obj_size(self, obj_name):
+        return self.get_obj_metadata(obj_name).size
+
+    def get_obj_last_modified(self, obj_name):
+        return self.get_obj_metadata(obj_name).last_modified
+
+    def get_obj_mime_type(self, obj_name):
+        return self.get_obj_metadata(obj_name).content_settings.content_type
+
+    def download_object(
+        self, src_object_name, dst_file_path, offset_bytes=None, size_bytes=None, write_at_offset=False, generate_md5=False
+    ) -> Tuple[Optional[str], Optional[bytes]]:
+        src_object_name, dst_file_path = str(src_object_name), str(dst_file_path)
+        if size_bytes is not None and offset_bytes is None:
+            offset_bytes = 0
+        downloader = self.container_client.download_blob(
+            src_object_name, offset=offset_bytes, length=size_bytes, max_concurrency=self.max_concurrency
+        )
+
+        if not os.path.exists(dst_file_path):
+            open(dst_file_path, "a").close()
+        if generate_md5:
+            m = hashlib.md5()
+        with open(dst_file_path, "wb+" if write_at_offset else "wb") as f:
+            f.seek(offset_bytes if write_at_offset else 0)
+            for b in downloader.chunks():
+                if generate_md5:
+                    m.update(b)
+                f.write(b)
+        md5 = m.digest() if generate_md5 else None
+        mime_type = self.get_obj_metadata(src_object_name).content_settings.content_type
+        return mime_type, md5
+
+    @imports.inject("azure.storage.blob", pip_extra="azure")
+    def upload_object(azure_blob, self, src_file_path, dst_object_name, part_number=None, upload_id=None, check_md5=None, mime_type=None):
+        """Uses the BlobClient instead of ContainerClient since BlobClient allows for
+        block/part level manipulation for multi-part uploads
+        """
+        src_file_path, dst_object_name = str(src_file_path), str(dst_object_name)
+        print(f"Uploading {src_file_path} to {dst_object_name}")
+
+        try:
+            blob_client = self.blob_service_client.get_blob_client(container=self.container_name, blob=dst_object_name)
+
+            # multipart upload
+            if part_number is not None and upload_id is not None:
+                with open(src_file_path, "rb") as f:
+                    block_id = AzureBlobInterface.id_to_base64_encoding(part_number=part_number, dest_key=dst_object_name)
+                    blob_client.stage_block(block_id=block_id, data=f, length=os.path.getsize(src_file_path))  # stage the block
+                    return
+
+            # single upload
+            with open(src_file_path, "rb") as f:
+                blob_client.upload_blob(
+                    data=f,
+                    length=os.path.getsize(src_file_path),
+                    max_concurrency=self.max_concurrency,
+                    overwrite=True,
+                    content_settings=azure_blob.ContentSettings(content_type=mime_type),
+                )
+
+                # check MD5 if required
+                if check_md5:
+                    b64_md5sum = base64.b64encode(check_md5).decode("utf-8") if check_md5 else None
+                    blob_md5 = blob_client.get_blob_properties().properties.content_settings.content_md5
+                    if b64_md5sum != blob_md5:
+                        raise exceptions.ChecksumMismatchException(
+                            f"Checksum mismatch for object {dst_object_name} in Azure container {self.container_name}, "
+                            + f"expected {b64_md5sum}, got {blob_md5}"
+                        )
+        except Exception as e:
+            raise ValueError(f"Failed to upload {dst_object_name} to bucket {self.container_name} upload id {upload_id}: {e}")
+
+    def initiate_multipart_upload(self, dst_object_name: str, mime_type: Optional[str] = None) -> str:
+        """Azure does not have an equivalent function to return an upload ID like s3 and gcs do.
+        Blocks in Azure are uploaded and associated with an ID, and can then be committed in a single operation to create the blob.
+        We will just return the dst_object_name (blob name) as the "upload_id" to keep the return type consistent for the multipart thread.
+
+        :param dst_object_name: name of the destination object, also our psuedo-uploadID
+        :type dst_object_name: str
+        :param mime_type: unused in this function but is kept for consistency with the other interfaces (default: None)
+        :type mime_type: str
+        """
+
+        assert len(dst_object_name) > 0, f"Destination object name must be non-empty: '{dst_object_name}'"
+
+        return dst_object_name
+
+    @imports.inject("azure.storage.blob", pip_extra="azure")
+    def complete_multipart_upload(azure_blob, self, dst_object_name: str, upload_id: str, metadata: Optional[Any] = None) -> None:
+        """After all blocks of a blob are uploaded/staged with their unique block_id,
+        in order to complete the multipart upload, we commit them together.
+
+        :param dst_object_name: name of the destination object, also is used to index into our block mappings
+        :type dst_object_name: str
+        :param upload_id: upload_id to index into our block id mappings, should be the same as the dst_object_name in Azure
+        :type upload_id: str
+        :param metadata: In Azure, this custom data is the blockID list (parts) and the object mime_type from the TransferJob instance (default: None)
+        :type metadata: Optional[Any]
+        """
+
+        assert upload_id == dst_object_name, "In Azure, upload_id should be the same as the blob name."
+        assert metadata is not None, "In Azure, the custom data should exist for multipart"
+
+        # Decouple the custom data
+        block_list, mime_type = metadata
+        assert block_list != [], "The blockID list shouldn't be empty for Azure multipart"
+        block_list = list(map(lambda block_id: azure_blob.BlobBlock(block_id=block_id), block_list))
+
+        blob_client = self.blob_service_client.get_blob_client(container=self.container_name, blob=dst_object_name)
+        try:
+            # The below operation will create the blob from the uploaded blocks.
+            blob_client.commit_block_list(block_list=block_list, content_settings=azure_blob.ContentSettings(content_type=mime_type))
+        except Exception as e:
+            raise exceptions.SkyplaneException(f"Failed to complete multipart upload for {dst_object_name}: {str(e)}")
+
+    @staticmethod
+    def id_to_base64_encoding(part_number: int, dest_key: str) -> str:
+        """Azure expects all blockIDs to be Base64 strings. This function serves to convert the part numbers to
+        base64-encoded strings of the same length. The maximum number of blocks one blob supports in Azure is
+        50,000 blocks, so the maximum length to pad zeroes to will be (#digits in 50,000 = len("50000") = 5) + len(dest_key)
+
+        :param part_number: part number of the block, determined while splitting the date into chunks before the transfer
+        :type part_number: int
+        :param dest_key: destination object key, used to distinguish between different objects during concurrent uploads to the same container
+        """
+        max_length = MAX_BLOCK_DIGITS + len(dest_key)
+        block_id = f"{part_number}{dest_key}"
+        block_id = block_id.ljust(max_length, "0")  # pad with zeroes to get consistent length
+        block_id = block_id.encode("utf-8")
+        block_id = base64.b64encode(block_id).decode("utf-8")
+        return block_id