import base64
import os
import time
from pathlib import Path

from typing import Optional

from skyplane.compute.server import key_root
from skyplane.config import SkyplaneConfig
from skyplane.config_paths import config_path, gcp_config_path
from skyplane.utils import logger, imports
from skyplane.utils.retry import retry_backoff


class GCPAuthentication:
    def __init__(self, config: Optional[SkyplaneConfig] = None):
        if not config == None:
            self.config = config
        else:
            self.config = SkyplaneConfig.load_config(config_path)
        self._credentials = None
        self._service_credentials_file = None

    @imports.inject("googleapiclient.discovery", pip_extra="gcp")
    def save_region_config(discovery, self):
        if self.project_id is None:
            print(
                f"    No project ID detected when trying to save GCP region list! Consquently, the GCP region list is empty. Run 'skyplane init --reinit-gcp' or file an issue to remedy this."
            )
            self.clear_region_config()
            return
        with gcp_config_path.open("w") as f:
            region_list = []
            credentials = self.credentials
            service_account_credentials_file = self.service_account_credentials  # force creation of file
            service = discovery.build("compute", "beta", credentials=credentials)
            request = service.zones().list(project=self.project_id)
            while request is not None:
                response = request.execute()
                # In reality, these are zones. However, we shall call them regions to be self-consistent.
                for region in response["items"]:
                    region_list.append(region["description"])

                request = service.regions().list_next(previous_request=request, previous_response=response)

            f.write("\n".join(region_list))
            print(f"    GCP region config file saved to {gcp_config_path}")

    @staticmethod
    def clear_region_config():
        with gcp_config_path.open("w") as f:
            f.write("")

    @staticmethod
    def get_region_config():
        try:
            f = open(gcp_config_path, "r")
        except FileNotFoundError:
            return []
        return [r for r in map(str.strip, f.readlines()) if r]

    @property
    def credentials(self):
        if self._credentials is None:
            self._credentials, _ = self.get_adc_credential(self.project_id)
        return self._credentials

    @property
    def service_account_credentials(self):
        if self._service_credentials_file is None:
            self._service_account_email = self.create_service_account(self.service_account_name)
            # create service key
            self._service_credentials_file = self.get_service_account_key(self._service_account_email)

        return self._service_credentials_file

    @property
    def project_id(self):
        assert (
            self.config.gcp_project_id is not None
        ), "No project ID detected. Run 'skyplane init --reinit-gcp' or file an issue to remedy this."
        return self.config.gcp_project_id

    @staticmethod
    @imports.inject("google.auth", pip_extra="gcp")
    def get_adc_credential(google_auth, project_id=None):
        try:
            inferred_cred, inferred_project = google_auth.default(quota_project_id=project_id)
        except google_auth.exceptions.DefaultCredentialsError as e:
            logger.warning(f"Failed to load GCP credentials for project {project_id}: {e}")
            inferred_cred, inferred_project = (None, None)
        if project_id is not None and project_id != inferred_project:
            if inferred_project is not None:
                logger.warning(
                    f"Google project ID error: Project ID from config {project_id} does not match inferred project from google.auth ADC {inferred_project}. Defaulting to config project."
                )
            inferred_project = project_id
        return inferred_cred, inferred_project

    def get_operation_state(self, zone, operation_name):
        compute = self.get_gcp_client()
        if zone == "global":
            return compute.globalOperations().get(project=self.project_id, operation=operation_name).execute()
        else:
            return compute.zoneOperations().get(project=self.project_id, zone=zone, operation=operation_name).execute()

    def wait_for_operation_to_complete(self, zone, operation_name, timeout=120):
        time_intervals = [0.1] * 10 + [0.2] * 10 + [1.0] * int(timeout)  # backoff
        start = time.time()
        while time.time() - start < timeout:
            operation_state = self.get_operation_state(zone, operation_name)
            if operation_state["status"] == "DONE":
                if "error" in operation_state:
                    raise Exception(operation_state["error"])
                else:
                    return operation_state
            time.sleep(time_intervals.pop(0))

    @property
    def service_account_name(self):
        # TODO: append skyplane cleint ID
        return self.config.get_flag("gcp_service_account_name")

    @property
    def service_account_key_path(self):
        if "GCP_SERVICE_ACCOUNT_FILE" in os.environ:
            key_path = Path(os.environ["GCP_SERVICE_ACCOUNT_FILE"]).expanduser()
        else:
<<<<<<< HEAD
            key_path = key_root / "gcp" / "service_account_key.json"
        # write key file
        if not os.path.exists(key_path):
=======
            # include project_id in path in case there are multiple service keys for multiple projects
            key_path = key_root / "gcp" / self.project_id / "service_account_key.json"
        return key_path

    def get_service_account_key_path(self):
        return self.service_account_key_path

    def get_service_account_key(self, service_account_email):
        service = self.get_gcp_client(service_name="iam")

        # write key file
        if not os.path.exists(self.service_account_key_path):
>>>>>>> 03c100d9
            # list existing keys
            keys = service.projects().serviceAccounts().keys().list(name="projects/-/serviceAccounts/" + service_account_email).execute()

            # cannot have more than 10 keys per service account
            if len(keys["keys"]) >= 10:
                logger.warning(f"Service account {service_account_email} has too many keys. Deleting stale keys to create new key.")
                deleted_keys = 0
                for key in keys["keys"]:
                    try:
                        service.projects().serviceAccounts().keys().delete(name=key["name"]).execute()
                        deleted_keys += 1
                    except Exception as e:
                        raise ValueError(f"Failed to delete key {key['name']}: {e}")

            # create key
            key = (
                service.projects()
                .serviceAccounts()
                .keys()
                .create(name="projects/-/serviceAccounts/" + service_account_email, body={})
                .execute()
            )

            # create service key files
            os.makedirs(os.path.dirname(self.service_account_key_path), exist_ok=True)
            json_key_file = base64.b64decode(key["privateKeyData"]).decode("utf-8")
            open(self.service_account_key_path, "w").write(json_key_file)

        return self.service_account_key_path

    def create_service_account(self, service_name):
        service = self.get_gcp_client(service_name="iam")
        service_accounts = service.projects().serviceAccounts().list(name="projects/" + self.project_id).execute()["accounts"]

        # search for pre-existing service account
        account = None
        for service_account in service_accounts:
            if service_account["email"].split("@")[0] == service_name:
                account = service_account
                break

        # create service account
        if account is None:
            account = (
                service.projects()
                .serviceAccounts()
                .create(
                    name="projects/" + self.project_id, body={"accountId": service_name, "serviceAccount": {"displayName": service_name}}
                )
                .execute()
            )

        def read_modify_write():
            # modify service account with storage.admin role
            service = self.get_gcp_client("cloudresourcemanager", "v1")
            policy = service.projects().getIamPolicy(resource=self.project_id).execute()
            account_handle = f"serviceAccount:{account['email']}"

            # modify policy
            modified = False
            roles = [role["role"] for role in policy["bindings"]]
            target_role = "roles/storage.admin"
            if target_role not in roles:
                # role does not exist
                policy["bindings"].append({"role": target_role, "members": [account_handle]})
                modified = True
            else:
                for role in policy["bindings"]:
                    if role["role"] == target_role:
                        if account_handle not in role["members"]:
                            role["members"].append(account_handle)  # do NOT override
                            modified = True
            if modified:  # execute policy change
                service.projects().setIamPolicy(resource=self.project_id, body={"policy": policy}).execute()
            return account["email"]

        return retry_backoff(read_modify_write)  # retry loop needed for concurrent policy modifications

    def enabled(self):
        return self.config.gcp_enabled and self.credentials is not None and self.project_id is not None

    def check_api_enabled(self, api_name: str):
        service_usage = self.get_gcp_client(service_name="serviceusage")
        services = service_usage.services().get(name=f"projects/{self.project_id}/services/{api_name}.googleapis.com").execute()
        return services.get("state") == "ENABLED"

    def enable_api(self, service_name: str):
        service_usage = self.get_gcp_client(service_name="serviceusage")
        return service_usage.services().enable(name=f"projects/{self.project_id}/services/{service_name}.googleapis.com").execute()

    @imports.inject("googleapiclient.discovery", pip_extra="gcp")
    def get_gcp_client(discovery, self, service_name="compute", version="v1"):
        return discovery.build(service_name, version, credentials=self.credentials, client_options={"quota_project_id": self.project_id})

    @imports.inject("google.cloud.storage", pip_extra="gcp")
    def get_storage_client(storage, self):
        # must use service account for XML storage API
        return storage.Client.from_service_account_json(self.service_account_credentials)

    def get_gcp_instances(self, gcp_region: str):
        return self.get_gcp_client().instances().list(project=self.project_id, zone=gcp_region).execute()<|MERGE_RESOLUTION|>--- conflicted
+++ resolved
@@ -126,11 +126,6 @@
         if "GCP_SERVICE_ACCOUNT_FILE" in os.environ:
             key_path = Path(os.environ["GCP_SERVICE_ACCOUNT_FILE"]).expanduser()
         else:
-<<<<<<< HEAD
-            key_path = key_root / "gcp" / "service_account_key.json"
-        # write key file
-        if not os.path.exists(key_path):
-=======
             # include project_id in path in case there are multiple service keys for multiple projects
             key_path = key_root / "gcp" / self.project_id / "service_account_key.json"
         return key_path
@@ -143,7 +138,6 @@
 
         # write key file
         if not os.path.exists(self.service_account_key_path):
->>>>>>> 03c100d9
             # list existing keys
             keys = service.projects().serviceAccounts().keys().list(name="projects/-/serviceAccounts/" + service_account_email).execute()
 
