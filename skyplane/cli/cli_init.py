import json
import os
import shutil
import subprocess
import traceback
from pathlib import Path
from typing import List

import questionary
import typer
from rich import print as rprint
from rich.progress import Progress, SpinnerColumn, TextColumn

import skyplane.api.usage
from skyplane import compute
from skyplane.cli.impl.common import print_header
from skyplane.api.usage import UsageClient, UsageStatsStatus
from skyplane.config import SkyplaneConfig
from skyplane.config_paths import aws_config_path, gcp_config_path, config_path, ibmcloud_config_path
from skyplane.utils import logger


def load_aws_config(config: SkyplaneConfig, non_interactive: bool = False) -> SkyplaneConfig:
    try:
        import boto3
    except ImportError:
        config.aws_enabled = False
        typer.secho("    AWS support disabled because boto3 is not installed. Run `pip install 'skyplane[aws]'`.", fg="red", err=True)
        return config
    if non_interactive or typer.confirm("    Do you want to configure AWS support in Skyplane?", default=True):
        session = boto3.Session()
        credentials_session = session.get_credentials()
        if credentials_session is None:
            config.aws_enabled = False
        else:
            credentials_frozen = credentials_session.get_frozen_credentials()
            if credentials_frozen.access_key is None or credentials_frozen.secret_key is None:
                config.aws_enabled = False
            else:
                config.aws_enabled = True

        auth = compute.AWSAuthentication(config=config)
        if config.aws_enabled:
            typer.secho(
                f"    Loaded AWS credentials from the AWS CLI [IAM access key ID: ...{credentials_frozen.access_key[-6:]}]", fg="blue"
            )
            config.aws_enabled = True
            auth.save_region_config(config)
            typer.secho(f"    AWS region config file saved to {aws_config_path}", fg="blue")
            return config
        else:
            typer.secho(
                "    AWS credentials not found in boto3 session, please use the AWS CLI to set them via `aws configure`", fg="red", err=True
            )
            typer.secho("    https://docs.aws.amazon.com/cli/latest/userguide/cli-chap-getting-started.html", fg="red", err=True)
            typer.secho("    Disabling AWS support", fg="blue")
            if auth is not None:
                auth.clear_region_config()
            return config
    else:
        config.aws_enabled = False
        typer.secho("    Disabling AWS support", fg="blue")
        return config


def load_cloudflare_config(config: SkyplaneConfig, non_interactive: bool = False) -> SkyplaneConfig:
    if non_interactive or typer.confirm("    Do you want to configure Cloudflare support in Skyplane?", default=True):
        config.cloudflare_access_key_id = typer.prompt("    Enter the R2 access key ID")
        config.cloudflare_secret_access_key = typer.prompt("    Enter the R2 secret access key")
    else:
        config.cloudflare_enabled = False
        typer.secho("    Disabling Cloudflare support", fg="blue")
    return config


def load_azure_config(config: SkyplaneConfig, force_init: bool = False, non_interactive: bool = False) -> SkyplaneConfig:
    def clear_azure_config(config, verbose=True):
        if verbose:
            typer.secho("    Disabling Azure support", fg="blue")
        config.azure_subscription_id = None
        config.azure_client_id = None
        config.azure_principal_id = None
        config.azure_enabled = False
        return config

    def make_role_cmds(principal_id, subscription_id):
        roles = ["Contributor", "Storage Blob Data Contributor", "Storage Account Contributor"]
        return [
            "az role assignment create --role".split(" ")
            + [role]
            + f"--assignee-object-id {principal_id} --assignee-principal-type ServicePrincipal".split(" ")
            + f"--subscription {subscription_id}".split(" ")
            + f"--scope /subscriptions/{subscription_id}".split(" ")
            for role in roles
        ]

    def run_az_cmd(cmd: List[str], ignore_error=False):
        out, err = subprocess.Popen(cmd, stdout=subprocess.PIPE, stderr=subprocess.PIPE).communicate()
        if err and not ignore_error:
            typer.secho(f"    Error running command: {cmd}", fg="red", err=True)
            typer.secho(f"    stdout: {out.decode('utf-8')}", fg="red", err=True)
            typer.secho(f"    stderr: {err.decode('utf-8')}", fg="red", err=True)
            return False, out, err
        return True, out, err

    if non_interactive or typer.confirm("    Do you want to configure Azure support in Skyplane?", default=True):
        if force_init:
            typer.secho("    Azure credentials will be re-initialized", fg="red", err=True)
            clear_azure_config(config, verbose=False)
        if config.azure_enabled and config.azure_subscription_id and config.azure_principal_id and config.azure_client_id:
            typer.secho("    Azure credentials already configured! To reconfigure Azure, run `skyplane init --reinit-azure`.", fg="blue")
            return config

        # check if az cli is installed
        if not shutil.which("az"):
            typer.secho(
                "    Azure CLI not found, please install it from https://docs.microsoft.com/en-us/cli/azure/install-azure-cli. \n Then login with `az login`",
                fg="red",
                err=True,
            )
            return clear_azure_config(config)

        # load credentials from environment variables or input
        defaults = {
            "client_id": os.environ.get("AZURE_CLIENT_ID") or config.azure_client_id,
            "subscription_id": os.environ.get("AZURE_SUBSCRIPTION_ID")
            or config.azure_subscription_id
            or compute.AzureAuthentication.infer_subscription_id(),
            "resource_group": os.environ.get("AZURE_RESOURCE_GROUP") or compute.AzureServer.resource_group_name,
            "umi_name": "skyplane_umi",
        }

        # check if the az CLI is installed
        out, err = subprocess.Popen("az --version".split(), stdout=subprocess.PIPE, stderr=subprocess.PIPE).communicate()
        if not out.decode("utf-8").startswith("azure-cli"):
            typer.secho(
                "    Azure CLI not found, please install it from https://docs.microsoft.com/en-us/cli/azure/install-azure-cli. \n Then login with `az login`",
                fg="red",
                err=True,
            )
            return clear_azure_config(config)

        # query list of subscriptions
        success, out, err = run_az_cmd("az account list -o json --all".split(" "))
        if not success:
            typer.secho("    Error listing Azure subscriptions", fg="red", err=True)
            return clear_azure_config(config)
        subscriptions = {}
        for sub in json.loads(out):
            if sub["state"] == "Enabled":
                subscriptions[sub["name"]] = sub["id"]
        defaults["subscription_name"] = (
            next((n for n, i in subscriptions.items() if i == defaults["subscription_id"]), None) if defaults["subscription_id"] else None
        )

        # select subscription to launch Skyplane VMs in
        if non_interactive:
            config.azure_subscription_id = defaults["subscription_id"]
        else:
            choices = {f"{name} ({id})": id for name, id in subscriptions.items()}
            default_choice = f"{defaults['subscription_name']} ({defaults['subscription_id']})" if defaults["subscription_id"] else None
            selected_choice = questionary.select(
                "Select Azure subscription to launch Skyplane VMs in:",
                choices=list(sorted(choices.keys())),
                default=default_choice,
                qmark="    ?",
                pointer="    > ",
            ).ask()
            if selected_choice is None:
                typer.secho("    No subscription selected, disabling Azure support", fg="blue")
                return clear_azure_config(config)
            config.azure_subscription_id = choices[selected_choice]

        if not config.azure_subscription_id:
            typer.secho("    Invalid Azure subscription ID", fg="red", err=True)
            return clear_azure_config(config)

        # ask user which subscriptions Skyplane should be able to read/write to
        # in order to move data to or from that storage account, they must select it
        if non_interactive:
            authorize_subscriptions_ids = [config.azure_subscription_id]
        else:
            choices = {f"{name} ({id})": id for name, id in subscriptions.items()}
            default_choice = f"{defaults['subscription_name']} ({defaults['subscription_id']})" if defaults["subscription_id"] else None
            authorize_subscription_strs = questionary.checkbox(
                "Select which Azure subscriptions that Skyplane should be able to read/write data to",
                choices=list(sorted(choices.keys())),
                default=default_choice,
                qmark="    ?",
                pointer="    > ",
            ).ask()
            if not authorize_subscription_strs:
                typer.secho(
                    "    Note: Skyplane will not be able to read/write data to any Azure subscriptions so you will not be able to use Azure storage.",
                    fg="red",
                )
                authorize_subscriptions_ids = []
            else:
                authorize_subscriptions_ids = [choices[s] for s in authorize_subscription_strs]

        if not config.azure_resource_group:
            config.azure_resource_group = (
                typer.prompt(
                    "    Enter the Azure resource group to provision Skyplane VMs in (the default should work in most cases)",
                    default=defaults["resource_group"],
                )
                if not non_interactive
                else defaults["resource_group"]
            )
        if not config.azure_umi_name:
            config.azure_umi_name = (
                typer.prompt(
                    "    Enter the name for the user managed identity that Skyplane VMs will use to access your Azure Storage Accounts (the default should work in most cases)",
                    default=defaults["umi_name"],
                )
                if not non_interactive
                else defaults["umi_name"]
            )

        enable_quota_provider_cmd = f"az provider register -n Microsoft.Quota"
        change_subscription_cmd = f"az account set --subscription {config.azure_subscription_id}"
        create_rg_cmd = f"az group create -l westus2 -n {config.azure_resource_group}"
        create_umi_cmd = f"az identity create -g {config.azure_resource_group} -n {config.azure_umi_name}"
        typer.secho(f"    I will run the following commands to create an Azure managed identity:", fg="blue")
        typer.secho(f"        $ {enable_quota_provider_cmd}", fg="yellow")
        typer.secho(f"        $ {change_subscription_cmd}", fg="yellow")
        typer.secho(f"        $ {create_rg_cmd}", fg="yellow")
        typer.secho(f"        $ {create_umi_cmd}", fg="yellow")

        with Progress(
            TextColumn("    "), SpinnerColumn(), TextColumn("Creating Skyplane managed identity{task.description}"), transient=True
        ) as progress:
            progress.add_task("", total=None)
            # NOTE: we want to run this command early on because it takes time to register the quota provider
            _ = run_az_cmd(enable_quota_provider_cmd.split(), ignore_error=True)

            cmd_success, out, err = run_az_cmd(change_subscription_cmd.split())
            if not cmd_success:
                return clear_azure_config(config)
            cmd_success, out, err = run_az_cmd(create_rg_cmd.split())
            if not cmd_success:
                return clear_azure_config(config)
            cmd_success, out, err = run_az_cmd(create_umi_cmd.split())
            if not cmd_success:
                return clear_azure_config(config)
            else:
                identity_json = json.loads(out.decode("utf-8"))
                config.azure_client_id = identity_json["clientId"]
                config.azure_principal_id = identity_json["principalId"]

        if (
            not config.azure_client_id
            or not config.azure_principal_id
            or not config.azure_subscription_id
            or not config.azure_umi_name
            or not config.azure_resource_group
        ):
            typer.secho("    Azure credentials not configured correctly, disabling Azure support.", fg="red", err=True)
            return clear_azure_config(config)

        # authorize new managed identity with Storage Blob Data Contributor and Storage Account Contributor roles to the subscription
        role_cmds = []
        for subscription_id in authorize_subscriptions_ids:
            role_cmds.extend(make_role_cmds(config.azure_principal_id, subscription_id))

        if role_cmds:
            typer.secho(
                f"    I will run the following commands to authorize the newly created Skyplane managed identity to access your storage accounts:",
                fg="blue",
            )
            for role_cmd in role_cmds:
                typer.secho(f"        $ {' '.join(role_cmd)}", fg="yellow")

            with Progress(
                TextColumn("    "),
                SpinnerColumn(),
                TextColumn("Authorizing managed identity to access storage accounts{task.description}"),
                transient=True,
            ) as progress:
                progress.add_task("", total=None)
                for role_cmd in role_cmds:
                    cmd_success, out, err = run_az_cmd(role_cmd)
                    if not cmd_success:
                        return clear_azure_config(config)
        typer.secho(
            f"    Azure managed identity created successfully! To delete it, run `az identity delete -n skyplane_umi -g skyplane`.",
            fg="green",
        )

        config.azure_enabled = True
        auth = compute.AzureAuthentication(config=config)
        with Progress(
            TextColumn("    "),
            SpinnerColumn(),
            TextColumn("Querying Azure for available regions and VM SKUs{task.description}"),
            transient=True,
        ) as progress:
            progress.add_task("", total=None)
            auth.save_region_config()
        return config
    else:
        return clear_azure_config(config)


def check_gcp_service(gcp_auth: compute.GCPAuthentication, non_interactive: bool = False):
    services = {"iam": "IAM", "compute": "Compute Engine", "storage": "Storage", "cloudresourcemanager": "Cloud Resource Manager"}
    for service, name in services.items():
        if not gcp_auth.check_api_enabled(service):
            typer.secho(f"    GCP {name} API not enabled", fg="red", err=True)
            if non_interactive or typer.confirm(f"    Do you want to enable the {name} API?", default=True):
                gcp_auth.enable_api(service)
                typer.secho(f"    Enabled GCP {name} API", fg="blue")
            else:
                return False
    return True


def load_gcp_config(config: SkyplaneConfig, force_init: bool = False, non_interactive: bool = False) -> SkyplaneConfig:
    def disable_gcp_support():
        typer.secho("    Disabling Google Cloud support", fg="blue")
        config.gcp_enabled = False
        config.gcp_project_id = None
        compute.GCPAuthentication.clear_region_config()
        return config

    if non_interactive or typer.confirm("    Do you want to configure GCP support in Skyplane?", default=True):
        if force_init:
            typer.secho("    GCP credentials will be re-initialized", fg="red", err=True)
            config.gcp_project_id = None
        elif not Path(gcp_config_path).is_file():
            typer.secho("    GCP region config missing! GCP will be reconfigured.", fg="red", err=True)
            config.gcp_project_id = None

        if config.gcp_project_id is not None:
            typer.secho("    GCP already configured! To reconfigure GCP, run `skyplane init --reinit-gcp`.", fg="blue")
            config.gcp_enabled = True
            return config

        # check if GCP is enabled
        inferred_cred, inferred_project = compute.GCPAuthentication.get_adc_credential()
        if inferred_cred is None:  # or inferred_project is None:
            typer.secho("    Default GCP credentials are not set up yet. Run `gcloud auth application-default login`.", fg="red", err=True)
            typer.secho("    https://cloud.google.com/docs/authentication/getting-started", fg="red", err=True)
            return disable_gcp_support()
        else:
            typer.secho("    GCP credentials found in GCP CLI", fg="blue")
            if non_interactive or typer.confirm("    Do you want to enable GCP support in Skyplane?", default=True):
                if not non_interactive:
                    config.gcp_project_id = typer.prompt("    Enter the GCP project ID", default=inferred_project)

                else:
                    config.gcp_project_id = inferred_project
                assert config.gcp_project_id is not None, "GCP project ID must not be None"
                config.gcp_enabled = True
                auth = compute.GCPAuthentication(config=config)
                typer.secho(f"    Using GCP service account {auth.service_account_name}", fg="blue")
                if not check_gcp_service(auth, non_interactive):
                    return disable_gcp_support()
                try:
                    auth.save_region_config()
                except Exception as e:
                    typer.secho(f"    Error saving GCP region config", fg="red", err=True)
                    typer.secho(f"    {e}\n{traceback.format_exc()}", fg="red", err=True)
                    return disable_gcp_support()
                return config
            else:
                return disable_gcp_support()
    else:
        return disable_gcp_support()


def load_ibmcloud_config(config: SkyplaneConfig, force_init: bool = False, non_interactive: bool = False) -> SkyplaneConfig:
    try:
        HOME_DIR = os.path.expanduser("~")
        CONFIG_DIR = os.path.join(HOME_DIR, ".bluemix")
        CONFIG_FILE = os.path.join(CONFIG_DIR, "ibm_credentials")

        def load_yaml_config(config_filename):
            import yaml

            try:
                with open(config_filename, "r") as config_file:
                    data = yaml.safe_load(config_file)
            except FileNotFoundError:
                data = {}

            return data

        def get_default_config_filename():
            """
            First checks .ibm_config
            then checks IBM_CONFIG_FILE environment variable
            then ~/.ibm/config
            """
            if "IBM_CONFIG_FILE" in os.environ:
                config_filename = os.environ["IBM_CONFIG_FILE"]

            elif os.path.exists(".ibm_config"):
                config_filename = os.path.abspath(".ibm_credentials")

            else:
                config_filename = CONFIG_FILE
                if not os.path.exists(config_filename):
                    return None

            return config_filename

        def load_config():
            """Load the configuration"""
            config_data = None
            config_filename = get_default_config_filename()
            if config_filename:
                config_data = load_yaml_config(config_filename)
            else:
                # throw exception
                raise Exception(f"IBM Config file not foud in {config_filename}")

            return config_data

    except ImportError:
        config.ibmcloud_enabled = False
        typer.secho(
            "    IBM Cloud support disabled because ibm_boto3 is not installed. Run `pip install skyplane[ibmcloud].`", fg="red", err=True
        )
        return config
    if non_interactive or typer.confirm("    Do you want to configure IBM Cloud support in Skyplane?", default=True):
        ibm_config = load_config()
        config.ibmcloud_useragent = ibm_config["user_agent"] if "user_agent" in ibm_config else "skyplane-ibm"

        if "iam" in ibm_config and "ibm_iam_key" in ibm_config["iam"]:
            config.ibmcloud_iam_key = ibm_config["iam"].get("ibm_iam_key")

        if "iam" in ibm_config and "iam_endpoint" in ibm_config["iam"]:
            config.ibmcloud_iam_endpoint = ibm_config["iam"].get("iam_endpoint")
        else:
            config.ibmcloud_iam_endpoint = "https://iam.cloud.ibm.com"

        if "cos" in ibm_config and "access_key" in ibm_config["cos"]:
            config.ibmcloud_access_id = ibm_config["cos"]["access_key"]

        if "cos" in ibm_config and "secret_key" in ibm_config["cos"]:
            config.ibmcloud_secret_key = ibm_config["cos"]["secret_key"]

        if "ibm" in ibm_config and "resource_group_id" in ibm_config["ibm"]:
            config.ibmcloud_resource_group_id = ibm_config["ibm"]["resource_group_id"]

        if config.ibmcloud_access_id is not None:
            config.ibmcloud_enabled = True

        auth = compute.IBMCloudAuthentication(config=config)
        if config.ibmcloud_enabled:
            typer.secho(f"    Loaded IBM Cloud credentials ", fg="blue")
            config.ibmcloud_enabled = True
            auth.save_region_config(config)
            typer.secho(f"    IBM Cloud  config file saved to {ibmcloud_config_path}", fg="blue")
            return config
        else:
            typer.secho(f"    COS credentials not found {get_default_config_filename()}", fg="red", err=True)
            typer.secho("    Disabling IBM Cloud support", fg="blue")
            if auth is not None:
                auth.clear_region_config()
            return config
    else:
        config.cos_enabled = False
        typer.secho("    Disabling IBM Cloud support", fg="blue")
        return config


def init(
    non_interactive: bool = typer.Option(False, "--non-interactive", "-y", help="Run non-interactively"),
    reinit_azure: bool = False,
    reinit_gcp: bool = False,
    reinit_ibm: bool = False,
    reinit_cloudflare: bool = False,
    disable_config_aws: bool = False,
    disable_config_azure: bool = False,
    disable_config_gcp: bool = False,
    disable_config_ibm: bool = True,  # TODO: eventuall enable IBM
    disable_config_cloudflare: bool = False,
):
    """
    It loads the configuration file, and if it doesn't exist, it creates a default one. Then it creates
    AWS, Azure, IBM and GCP region list configurations.

    :param reinit_azure: If true, will reinitialize the Azure region list and credentials
    :type reinit_azure: bool
    :param reinit_gcp: If true, will reinitialize the GCP region list and credentials
    :type reinit_gcp: bool
    :param reinit_ibm: If true, will reinitialize the IBM Cloud region list and credentials
    :type reinit_ibm: bool
    :param disable_config_aws: If true, will disable AWS configuration (may still be enabled if environment variables are set)
    :type disable_config_aws: bool
    :param disable_config_azure: If true, will disable Azure configuration (may still be enabled if environment variables are set)
    :type disable_config_azure: bool
    :param disable_config_gcp: If true, will disable GCP configuration (may still be enabled if environment variables are set)
    :type disable_config_gcp: bool
    :param disable_config_ibm: If true, will disable IBM Cloud configuration (may still be enabled if environment variables are set)
    :type disable_config_ibm: bool
    :param disable_config_cloudflare: If true, will disable Cloudflare configuration (may still be enabled if environment variables are set)
    :type disable_config_cloudflare: bool
    """
    print_header()

    if non_interactive:
        logger.warning("Non-interactive mode enabled. Automatically confirming interactive questions.")

    if config_path.exists():
        logger.debug(f"Found existing configuration file at {config_path}, loading")
        cloud_config = SkyplaneConfig.load_config(config_path)
    else:
        cloud_config = SkyplaneConfig.default_config()

    # load AWS config
    if not (reinit_azure or reinit_gcp or reinit_ibm):
        typer.secho("\n(1) configuring AWS:", fg="yellow", bold=True)
        if not disable_config_aws:
            cloud_config = load_aws_config(cloud_config, non_interactive=non_interactive)

    # load Azure config
    if not (reinit_gcp or reinit_ibm):
        if reinit_azure:
            typer.secho("\nConfiguring Azure:", fg="yellow", bold=True)
        else:
            typer.secho("\n(2) Configuring Azure:", fg="yellow", bold=True)
        if not disable_config_azure:
            cloud_config = load_azure_config(cloud_config, force_init=reinit_azure, non_interactive=non_interactive)

    # load GCP config
    if not reinit_azure:
        if reinit_gcp:
            typer.secho("\nConfiguring GCP:", fg="yellow", bold=True)
        else:
            typer.secho("\n(3) Configuring GCP:", fg="yellow", bold=True)
        if not disable_config_gcp:
            cloud_config = load_gcp_config(cloud_config, force_init=reinit_gcp, non_interactive=non_interactive)

    # load cloudflare config
<<<<<<< HEAD
    if not reinit_cloudflare:  # TODO: fix reinit logic
        typer.secho("\n(1) Configuring Cloudflare R2:", fg="yellow", bold=True)
        if not disable_config_aws:
=======
    if not reinit_cloudflare:
        typer.secho("\n(1) Configuring cloudflare R2:", fg="yellow", bold=True)
        if not disable_config_cloudflare:
>>>>>>> 18a6e873
            cloud_config = load_cloudflare_config(cloud_config, non_interactive=non_interactive)

    # load IBMCloud config
    if not disable_config_ibm and not reinit_ibm:
        # TODO: fix IBM configuration to not fail on file finding
        typer.secho("\n(4) Configuring IBM Cloud:", fg="yellow", bold=True)
        if not disable_config_ibm:
            cloud_config = load_ibmcloud_config(cloud_config, force_init=reinit_ibm, non_interactive=non_interactive)

    cloud_config.to_config_file(config_path)
    typer.secho(f"\nConfig file saved to {config_path}", fg="green")

    # Set metrics collection by default
    usage_stats_var = UsageClient.usage_stats_status()
    if usage_stats_var is UsageStatsStatus.DISABLED_EXPLICITLY:
        rprint(skyplane.api.usage.USAGE_STATS_DISABLED_MESSAGE)
    elif usage_stats_var in [UsageStatsStatus.ENABLED_BY_DEFAULT, UsageStatsStatus.ENABLED_EXPLICITLY]:
        rprint(skyplane.api.usage.USAGE_STATS_ENABLED_MESSAGE)
    else:
        raise Exception("Prompt message unknown.")
    return 0<|MERGE_RESOLUTION|>--- conflicted
+++ resolved
@@ -535,15 +535,9 @@
             cloud_config = load_gcp_config(cloud_config, force_init=reinit_gcp, non_interactive=non_interactive)
 
     # load cloudflare config
-<<<<<<< HEAD
-    if not reinit_cloudflare:  # TODO: fix reinit logic
-        typer.secho("\n(1) Configuring Cloudflare R2:", fg="yellow", bold=True)
-        if not disable_config_aws:
-=======
     if not reinit_cloudflare:
         typer.secho("\n(1) Configuring cloudflare R2:", fg="yellow", bold=True)
         if not disable_config_cloudflare:
->>>>>>> 18a6e873
             cloud_config = load_cloudflare_config(cloud_config, non_interactive=non_interactive)
 
     # load IBMCloud config
