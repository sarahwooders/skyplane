--- conflicted
+++ resolved
@@ -540,11 +540,7 @@
             cloud_config = load_gcp_config(cloud_config, force_init=reinit_gcp, non_interactive=non_interactive)
 
     # load cloudflare config
-<<<<<<< HEAD
-    if not reinit_cloudflare:  # TODO: fix reinit logic
-=======
     if not reinit_cloudflare and not disable_config_cloudflare:  # TODO: fix reinit logic
->>>>>>> 085e7488
         typer.secho("\n(4) Configuring Cloudflare R2:", fg="yellow", bold=True)
         if not disable_config_cloudflare:
             cloud_config = load_cloudflare_config(cloud_config, non_interactive=non_interactive)
