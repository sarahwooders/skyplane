import json
import os
import threading
from collections import defaultdict, Counter
from datetime import datetime
from functools import partial
from datetime import datetime

import nacl.secret
import nacl.utils
import urllib3
from typing import TYPE_CHECKING, Dict, List, Optional

from skyplane import compute
from skyplane.api.tracker import TransferProgressTracker, TransferHook
from skyplane.api.transfer_job import CopyJob, SyncJob, TransferJob
from skyplane.api.config import TransferConfig
from skyplane.planner.topology import ReplicationTopology, ReplicationTopologyGateway
from skyplane.utils import logger
from skyplane.utils.definitions import gateway_docker_image, tmp_log_dir
from skyplane.utils.fn import PathLike, do_parallel

if TYPE_CHECKING:
    from skyplane.api.provisioner import Provisioner


class DataplaneAutoDeprovision:
    def __init__(self, dataplane: "Dataplane"):
        self.dataplane = dataplane

    def __enter__(self):
        return self.dataplane

    def copy_log(self, instance):
        print("COPY DATA TO", str(self.dataplane.log_dir) + f"/gateway_{instance.uuid()}.stdout")
        instance.run_command("sudo docker logs -t skyplane_gateway 2> /tmp/gateway.stderr > /tmp/gateway.stdout")
        print(f"Copying gateway std out files to gateway_{instance.uuid()}.stdout")
        instance.download_file("/tmp/gateway.stdout", self.dataplane.log_dir / f"gateway_{instance.uuid()}.stdout")
        print(f"Copying gateway std err files to gateway_{instance.uuid()}.stderr")
        instance.download_file("/tmp/gateway.stderr", self.dataplane.log_dir / f"gateway_{instance.uuid()}.stderr")

    def __exit__(self, exc_type, exc_value, exc_tb):
        logger.fs.warning("Deprovisioning dataplane")
        print("Starting deprovision")
        # TODO: insert log copy here?
        do_parallel(self.copy_log, self.dataplane.bound_nodes.values(), n=-1)
        self.dataplane.deprovision()


class Dataplane:
    """A Dataplane represents a concrete Skyplane network, including topology and VMs."""

    def __init__(
        self,
        clientid: str,
        topology: ReplicationTopology,
        provisioner: "Provisioner",
        transfer_config: TransferConfig,
        log_dir: str,
<<<<<<< HEAD
=======
        debug: bool = True,
>>>>>>> 03c100d9
    ):
        """
        :param clientid: the uuid of the local host to create the dataplane
        :type clientid: str
        :param topology: the calculated topology during the transfer
        :type topology: ReplicationTopology
        :param provisioner: the provisioner to launch the VMs
        :type provisioner: Provisioner
        :param transfer_config: the configuration during the transfer
        :type transfer_config: TransferConfig
        """
        self.clientid = clientid
        self.topology = topology
        self.src_region_tag = self.topology.source_region()
        self.dst_region_tag = self.topology.sink_region()
        regions = Counter([node.region for node in self.topology.gateway_nodes])
        self.max_instances = int(regions[max(regions, key=regions.get)])
        self.provisioner = provisioner
        self.transfer_config = transfer_config
        self.http_pool = urllib3.PoolManager(retries=urllib3.Retry(total=3))
        self.provisioning_lock = threading.Lock()
        self.provisioned = False
        self.transfer_dir = tmp_log_dir / "transfer_logs" / datetime.now().strftime("%Y%m%d_%H%M%S")
        self.transfer_dir.mkdir(exist_ok=True, parents=True)

        # transfer logs
        self.transfer_dir = tmp_log_dir / "transfer_logs" / datetime.now().strftime("%Y%m%d_%H%M%S")
        self.transfer_dir.mkdir(exist_ok=True, parents=True)
        self.debug = debug

        # pending tracker tasks
        self.jobs_to_dispatch: List[TransferJob] = []
        self.pending_transfers: List[TransferProgressTracker] = []
        self.bound_nodes: Dict[ReplicationTopologyGateway, compute.Server] = {}

    def _start_gateway(
        self,
        gateway_docker_image: str,
        gateway_node: ReplicationTopologyGateway,
        gateway_server: compute.Server,
        gateway_log_dir: Optional[PathLike] = None,
        authorize_ssh_pub_key: Optional[str] = None,
        e2ee_key_bytes: Optional[str] = None,
    ):
        # map outgoing ports
        setup_args = {}
        for n, v in self.topology.get_outgoing_paths(gateway_node).items():
            if isinstance(n, ReplicationTopologyGateway):
                # use private ips for gcp to gcp connection
                src_provider, dst_provider = gateway_node.region.split(":")[0], n.region.split(":")[0]
                if src_provider == dst_provider and src_provider == "gcp":
                    setup_args[self.bound_nodes[n].private_ip()] = v
                else:
                    setup_args[self.bound_nodes[n].public_ip()] = v
        am_source = gateway_node in self.topology.source_instances()
        am_sink = gateway_node in self.topology.sink_instances()
        logger.fs.debug(f"[Dataplane._start_gateway] Setup args for {gateway_node}: {setup_args}")

        # start gateway
        if gateway_log_dir:
            gateway_server.init_log_files(gateway_log_dir)
        if authorize_ssh_pub_key:
            gateway_server.copy_public_key(authorize_ssh_pub_key)
        gateway_server.start_gateway(
            setup_args,
            gateway_docker_image=gateway_docker_image,
            e2ee_key_bytes=e2ee_key_bytes if (self.transfer_config.use_e2ee and (am_source or am_sink)) else None,
            use_bbr=self.transfer_config.use_bbr,
            use_compression=self.transfer_config.use_compression,
            use_socket_tls=self.transfer_config.use_socket_tls,
        )

    def provision(
        self,
        allow_firewall: bool = True,
        gateway_docker_image: str = os.environ.get("SKYPLANE_DOCKER_IMAGE", gateway_docker_image()),
        gateway_log_dir: Optional[PathLike] = None,
        authorize_ssh_pub_key: Optional[str] = None,
        max_jobs: int = 16,
        spinner: bool = False,
    ):
        """
        Provision the transfer gateways.

        :param allow_firewall: whether to apply firewall rules in the gatweway network (default: True)
        :type allow_firewall: bool
        :param gateway_docker_image: Docker image token in github
        :type gateway_docker_image: str
        :param gateway_log_dir: path to the log directory in the remote gatweways
        :type gateway_log_dir: PathLike
        :param authorize_ssh_pub_key: authorization ssh key to the remote gateways
        :type authorize_ssh_pub_key: str
        :param max_jobs: maximum number of provision jobs to launch concurrently (default: 16)
        :type max_jobs: int
        :param spinner: whether to show the spinner during the job (default: False)
        :type spinner: bool
        """
        with self.provisioning_lock:
            if self.provisioned:
                logger.error("Cannot provision dataplane, already provisioned!")
                return
            aws_nodes_to_provision = list(n.region.split(":")[0] for n in self.topology.nodes if n.region.startswith("aws:"))
            azure_nodes_to_provision = list(n.region.split(":")[0] for n in self.topology.nodes if n.region.startswith("azure:"))
            gcp_nodes_to_provision = list(n.region.split(":")[0] for n in self.topology.nodes if n.region.startswith("gcp:"))

            # create VMs from the topology
            for node in self.topology.gateway_nodes:
                cloud_provider, region = node.region.split(":")
                self.provisioner.add_task(
                    cloud_provider=cloud_provider,
                    region=region,
                    vm_type=getattr(self.transfer_config, f"{cloud_provider}_instance_class"),
                    spot=getattr(self.transfer_config, f"{cloud_provider}_use_spot_instances"),
                    autoterminate_minutes=self.transfer_config.autoterminate_minutes,
                )

            # initialize clouds
            self.provisioner.init_global(
                aws=len(aws_nodes_to_provision) > 0,
                azure=len(azure_nodes_to_provision) > 0,
                gcp=len(gcp_nodes_to_provision) > 0,
            )

            # provision VMs
            uuids = self.provisioner.provision(
                authorize_firewall=allow_firewall,
                max_jobs=max_jobs,
                spinner=spinner,
            )

            # bind VMs to nodes
            servers = [self.provisioner.get_node(u) for u in uuids]
            servers_by_region = defaultdict(list)
            for s in servers:
                servers_by_region[s.region_tag].append(s)
            print(servers_by_region)
            for node in self.topology.gateway_nodes:
                print(node.region)
                instance = servers_by_region[node.region].pop()
                self.bound_nodes[node] = instance
            logger.fs.debug(f"[Dataplane.provision] bound_nodes = {self.bound_nodes}")
            gateway_bound_nodes = self.bound_nodes.copy()

            # start gateways
            self.provisioned = True

        # todo: move server.py:start_gateway here
        logger.fs.info(f"Using docker image {gateway_docker_image}")
        e2ee_key_bytes = nacl.utils.random(nacl.secret.SecretBox.KEY_SIZE)

        jobs = []
        for node, server in gateway_bound_nodes.items():
            jobs.append(
                partial(self._start_gateway, gateway_docker_image, node, server, gateway_log_dir, authorize_ssh_pub_key, e2ee_key_bytes)
            )
        logger.fs.debug(f"[Dataplane.provision] Starting gateways on {len(jobs)} servers")
        do_parallel(lambda fn: fn(), jobs, n=-1, spinner=spinner, spinner_persist=spinner, desc="Starting gateway container on VMs")

    def copy_gateway_logs(self):
        # copy logs from all gateways in parallel
        def copy_log(instance):
            instance.run_command("sudo docker logs -t skyplane_gateway 2> /tmp/gateway.stderr > /tmp/gateway.stdout")
            instance.download_file("/tmp/gateway.stdout", self.transfer_dir / f"gateway_{instance.uuid()}.stdout")
            instance.download_file("/tmp/gateway.stderr", self.transfer_dir / f"gateway_{instance.uuid()}.stderr")

        do_parallel(copy_log, self.bound_nodes.values(), n=-1)

    def deprovision(self, max_jobs: int = 64, spinner: bool = False):
        """
        Deprovision the remote gateways

        :param max_jobs: maximum number of jobs to deprovision the remote gateways (default: 64)
        :type max_jobs: int
        :param spinner: Whether to show the spinner during the job (default: False)
        :type spinner: bool
        """
        with self.provisioning_lock:
            if self.debug:
                logger.fs.info("Copying gateway logs to {self.transfer_dir}")
                self.copy_gateway_logs()

            if not self.provisioned:
                logger.fs.warning("Attempting to deprovision dataplane that is not provisioned, this may be from auto_deprovision.")
            # wait for tracker tasks
            try:
                for task in self.pending_transfers:
                    logger.fs.warning(f"Before deprovisioning, waiting for jobs to finish: {list(task.jobs.keys())}")
                    task.join()
            except KeyboardInterrupt:
                logger.warning("Interrupted while waiting for transfers to finish, deprovisioning anyway.")
                raise
            finally:
                self.provisioner.deprovision(
                    max_jobs=max_jobs,
                    spinner=spinner,
                )
                self.provisioned = False

    def check_error_logs(self) -> Dict[str, List[str]]:
        """Get the error log from remote gateways if there is any error."""

        def get_error_logs(args):
            _, instance = args
            reply = self.http_pool.request("GET", f"{instance.gateway_api_url}/api/v1/errors")
            if reply.status != 200:
                raise Exception(f"Failed to get error logs from gateway instance {instance.instance_name()}: {reply.data.decode('utf-8')}")
            return json.loads(reply.data.decode("utf-8"))["errors"]

        errors: Dict[str, List[str]] = {}
        # for (_, instance), result in do_parallel(get_error_logs, self.bound_nodes.items(), n=-1):
        for (_, instance), result in do_parallel(get_error_logs, self.bound_nodes.items(), n=1):
            errors[instance] = result
        return errors

    def auto_deprovision(self) -> DataplaneAutoDeprovision:
        """Returns a context manager that will automatically call deprovision upon exit."""
        return DataplaneAutoDeprovision(self)

    def source_gateways(self) -> List[compute.Server]:
        """Returns a list of source gateway nodes"""
        return [self.bound_nodes[n] for n in self.topology.source_instances()] if self.provisioned else []

    def sink_gateways(self) -> List[compute.Server]:
        """Returns a list of sink gateway nodes"""
        return [self.bound_nodes[n] for n in self.topology.sink_instances()] if self.provisioned else []

    def copy_log(self, instance):
        instance.run_command("sudo docker logs -t skyplane_gateway 2> /tmp/gateway.stderr > /tmp/gateway.stdout")
        instance.download_file("/tmp/gateway.stdout", self.transfer_dir / f"gateway_{instance.uuid()}.stdout")
        instance.download_file("/tmp/gateway.stderr", self.transfer_dir / f"gateway_{instance.uuid()}.stderr")

    def queue_copy(
        self,
        src: str,
        dst: str,
        recursive: bool = False,
    ) -> str:
        """
        Add a copy job to job list.
        Return the uuid of the job.

        :param src: source prefix to copy from
        :type src: str
        :param dst: the destination of the transfer
        :type dst: str
        :param recursive: if true, will copy objects at folder prefix recursively (default: False)
        :type recursive: bool
        """
        job = CopyJob(src, dst, recursive, requester_pays=self.transfer_config.requester_pays)
        logger.fs.debug(f"[SkyplaneClient] Queued copy job {job}")
        self.jobs_to_dispatch.append(job)
        return job.uuid

    def queue_sync(
        self,
        src: str,
        dst: str,
    ) -> str:
        """
        Add a sync job to job list.
        Return the uuid of the job.

        :param src: Source prefix to copy from
        :type src: str
        :param dst: The destination of the transfer
        :type dst: str
        :param recursive: If true, will copy objects at folder prefix recursively (default: False)
        :type recursive: bool
        """
        job = SyncJob(src, dst, recursive=True, requester_pays=self.transfer_config.requester_pays)
        logger.fs.debug(f"[SkyplaneClient] Queued sync job {job}")
        self.jobs_to_dispatch.append(job)
        return job.uuid

    def run_async(self, hooks: Optional[TransferHook] = None) -> TransferProgressTracker:
        """Start the transfer asynchronously. The main thread will not be blocked.

        :param hooks: Tracks the status of the transfer
        :type hooks: TransferHook
        """
        if not self.provisioned:
            logger.error("Dataplane must be pre-provisioned. Call dataplane.provision() before starting a transfer")
        tracker = TransferProgressTracker(self, self.jobs_to_dispatch, self.transfer_config, hooks)
        self.pending_transfers.append(tracker)
        tracker.start()
        logger.fs.info(f"[SkyplaneClient] Started async transfer with {len(self.jobs_to_dispatch)} jobs")
        self.jobs_to_dispatch = []
        return tracker

    def run(self, hooks: Optional[TransferHook] = None):
        """Start the transfer in the main thread. Wait until the transfer is complete.

        :param hooks: Tracks the status of the transfer
        :type hooks: TransferHook
        """
        tracker = self.run_async(hooks)
        logger.fs.debug(f"[SkyplaneClient] Waiting for transfer to complete")
        tracker.join()<|MERGE_RESOLUTION|>--- conflicted
+++ resolved
@@ -57,10 +57,7 @@
         provisioner: "Provisioner",
         transfer_config: TransferConfig,
         log_dir: str,
-<<<<<<< HEAD
-=======
         debug: bool = True,
->>>>>>> 03c100d9
     ):
         """
         :param clientid: the uuid of the local host to create the dataplane
