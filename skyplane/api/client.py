--- conflicted
+++ resolved
@@ -70,13 +70,8 @@
         n_vms: int = 1,
         n_connections: int = 32,
     ) -> Dataplane:
-<<<<<<< HEAD
-        if type == "direct":
-            planner = DirectPlanner(src_cloud_provider, src_region, dst_cloud_provider, dst_region, n_vms, num_connections,)
-=======
         if solver_type == "direct":
             planner = DirectPlanner(src_cloud_provider, src_region, dst_cloud_provider, dst_region, n_vms, n_connections)
->>>>>>> 5d472bfa
             topo = planner.plan()
             logger.fs.info(f"[SkyplaneClient.direct_dataplane] Topology: {topo.to_json()}")
             return Dataplane(clientid=self.clientid, topology=topo, provisioner=self.provisioner, transfer_config=self.transfer_config)
