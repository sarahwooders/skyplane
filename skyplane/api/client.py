import uuid
from datetime import datetime
from pathlib import Path
from typing import TYPE_CHECKING, Optional

from skyplane.api.config import TransferConfig
from skyplane.api.dataplane import Dataplane
from skyplane.api.provisioner import Provisioner
from skyplane.api.usage import get_clientid
from skyplane.obj_store.object_store_interface import ObjectStoreInterface
from skyplane.planner.planner import DirectPlanner, ILPSolverPlanner, RONSolverPlanner
from skyplane.utils import logger
from skyplane.utils.definitions import tmp_log_dir
from skyplane.utils.path import parse_path

if TYPE_CHECKING:
    from skyplane.api.config import AWSConfig, AzureConfig, GCPConfig, TransferConfig


class SkyplaneClient:
    """Client for initializing cloud provider configurations."""

    def __init__(
        self,
        aws_config: Optional["AWSConfig"] = None,
        azure_config: Optional["AzureConfig"] = None,
        gcp_config: Optional["GCPConfig"] = None,
        transfer_config: Optional[TransferConfig] = None,
        log_dir: Optional[str] = None,
    ):
        """
        :param aws_config: aws cloud configurations
        :type aws_config: class AWSConfig (optional)
        :param azure_config: azure cloud configurations
        :type azure_config: class AzureConfig (optional)
        :param gcp_config: gcp cloud configurations
        :type gcp_config: class GCPConfig (optional)
        :param transfer_config: transfer configurations
        :type transfer_config: class TransferConfig (optional)
        :param log_dir: path to store transfer logs
        :type log_dir: str (optional)
        """
        self.clientid = get_clientid()
        self.aws_auth = aws_config.make_auth_provider() if aws_config else None
        self.azure_auth = azure_config.make_auth_provider() if azure_config else None
        self.gcp_auth = gcp_config.make_auth_provider() if gcp_config else None
        self.transfer_config = transfer_config if transfer_config else TransferConfig()
        self.log_dir = (
            tmp_log_dir / "transfer_logs" / f"{datetime.now().strftime('%Y%m%d_%H%M%S')}-{uuid.uuid4().hex[:8]}"
            if log_dir is None
            else Path(log_dir)
        )

        # set up logging
        self.log_dir.mkdir(parents=True, exist_ok=True)
        logger.open_log_file(self.log_dir / "client.log")

        self.provisioner = Provisioner(
            host_uuid=self.clientid,
            aws_auth=self.aws_auth,
            azure_auth=self.azure_auth,
            gcp_auth=self.gcp_auth,
        )

    def copy(self, src: str, dst: str, recursive: bool = False, num_vms: int = 1):
        """
        A simple version of Skyplane copy. It automatically waits for transfer to complete
        (the main thread is blocked) and deprovisions VMs at the end.

        :param src: Source prefix to copy from
        :type src: str
        :param dst: The destination of the transfer
        :type dst: str
        :param recursive: If true, will copy objects at folder prefix recursively (default: False)
        :type recursive: bool
        :param num_vms: The maximum number of instances to use per region (default: 1)
        :type num_vms: int
        """
        provider_src, bucket_src, self.src_prefix = parse_path(src)
        provider_dst, bucket_dst, self.dst_prefix = parse_path(dst)
        self.src_iface = ObjectStoreInterface.create(f"{provider_src}:infer", bucket_src)
        self.dst_iface = ObjectStoreInterface.create(f"{provider_dst}:infer", bucket_dst)
        if self.transfer_config.requester_pays:
            self.src_iface.set_requester_bool(True)
            self.dst_iface.set_requester_bool(True)
        src_region = self.src_iface.region_tag()
        dst_region = self.dst_iface.region_tag()
        dp = self.dataplane(*src_region.split(":"), *dst_region.split(":"), n_vms=num_vms)
        with dp.auto_deprovision():
            dp.provision(spinner=True)
            dp.queue_copy(src, dst, recursive=recursive)
            dp.run()

    # methods to create dataplane
    def dataplane(
        self,
        src_cloud_provider: str,
        src_region: str,
        dst_cloud_provider: str,
        dst_region: str,
        solver_type: str = "direct",
        solver_required_throughput_gbits: float = 1,
        n_vms: int = 1,
        n_connections: int = 32,
    ) -> Dataplane:
        """
        Create a dataplane and calculates the transfer topology.

        :param src_cloud_provider: the name of the source cloud provider
        :type src_cloud_provider: str
        :param src_region: the name of the source region bucket
        :type src_region: str
        :param dst_cloud_provider: the name of the destination cloud provider
        :type dst_cloud_provider: str
        :param dst_region: the name of the destination region bucket
        :type dst_region: str
        :param type: the type of the solver for calculating the topology (default: "direct")
        :type type: str
        :param num_vms: The maximum number of instances to use per region (default: 1)
        :type num_vms: int
        :param n_connections: The maximum number of connections to use in topology per region (default: 32)
        :type n_connections: int
        """
        if solver_type.lower() == "direct":
            planner = DirectPlanner(src_cloud_provider, src_region, dst_cloud_provider, dst_region, n_vms, n_connections)
            topo = planner.plan()
            logger.fs.info(f"[SkyplaneClient.direct_dataplane] Topology: {topo.to_json()}")
<<<<<<< HEAD
            return Dataplane(clientid=self.clientid, topology=topo, provisioner=self.provisioner, transfer_config=self.transfer_config, log_dir=None)
=======
            return Dataplane(clientid=self.clientid, topology=topo, provisioner=self.provisioner, transfer_config=self.transfer_config)
        elif solver_type.upper() == "ILP":
            planner = ILPSolverPlanner(
                src_cloud_provider, src_region, dst_cloud_provider, dst_region, n_vms, n_connections, solver_required_throughput_gbits
            )
            topo = planner.plan()
            logger.fs.info(f"[SkyplaneClient.ilp_dataplane] Topology: {topo.to_json()}")
            return Dataplane(clientid=self.clientid, topology=topo, provisioner=self.provisioner, transfer_config=self.transfer_config)
        elif solver_type.upper() == "RON":
            planner = RONSolverPlanner(
                src_cloud_provider, src_region, dst_cloud_provider, dst_region, n_vms, n_connections, solver_required_throughput_gbits
            )
            topo = planner.plan()
            logger.fs.info(f"[SkyplaneClient.ron_dataplane] Topology: {topo.to_json()}")
            return Dataplane(clientid=self.clientid, topology=topo, provisioner=self.provisioner, transfer_config=self.transfer_config)
>>>>>>> 25539e16
        else:
            raise NotImplementedError(f"Dataplane type {solver_type} not implemented")<|MERGE_RESOLUTION|>--- conflicted
+++ resolved
@@ -125,9 +125,6 @@
             planner = DirectPlanner(src_cloud_provider, src_region, dst_cloud_provider, dst_region, n_vms, n_connections)
             topo = planner.plan()
             logger.fs.info(f"[SkyplaneClient.direct_dataplane] Topology: {topo.to_json()}")
-<<<<<<< HEAD
-            return Dataplane(clientid=self.clientid, topology=topo, provisioner=self.provisioner, transfer_config=self.transfer_config, log_dir=None)
-=======
             return Dataplane(clientid=self.clientid, topology=topo, provisioner=self.provisioner, transfer_config=self.transfer_config)
         elif solver_type.upper() == "ILP":
             planner = ILPSolverPlanner(
@@ -143,6 +140,5 @@
             topo = planner.plan()
             logger.fs.info(f"[SkyplaneClient.ron_dataplane] Topology: {topo.to_json()}")
             return Dataplane(clientid=self.clientid, topology=topo, provisioner=self.provisioner, transfer_config=self.transfer_config)
->>>>>>> 25539e16
         else:
             raise NotImplementedError(f"Dataplane type {solver_type} not implemented")