--- conflicted
+++ resolved
@@ -656,21 +656,12 @@
                     body=json.dumps([chunk.as_dict() for chunk in chunk_batch[n_added:]]).encode("utf-8"),
                     headers={"Content-Type": "application/json"},
                 )
-<<<<<<< HEAD
-=======
                 if reply.status != 200:
                     raise Exception(f"Failed to dispatch chunk requests {server.instance_name()}: {reply.data.decode('utf-8')}")
->>>>>>> 1cb58495
                 reply_json = json.loads(reply.data.decode("utf-8"))
                 logger.fs.debug(f"Added {n_added} chunks to server {server}: {reply_json}")
                 n_added += reply_json["n_added"]
                 queue_size[min_idx] = reply_json["qsize"]  # update queue size
-<<<<<<< HEAD
-                if reply.status != 200:
-                    raise Exception(f"Failed to dispatch chunk requests {server.instance_name()}: {reply.data.decode('utf-8')}")
-
-=======
->>>>>>> 1cb58495
                 # dont try again with some gateway
                 min_idx = (min_idx + 1) % len(src_gateways)
 
