import json
import math
import queue
import sys
import threading
import time
import uuid
from abc import ABC
from collections import defaultdict
from dataclasses import dataclass, field
from queue import Queue
<<<<<<< HEAD
from typing import TYPE_CHECKING, Callable, Generator, Optional, Tuple, TypeVar
=======
from typing import TYPE_CHECKING, Callable, Generator, List, Optional, Tuple, TypeVar, Dict

from abc import ABC, abstractmethod
>>>>>>> 8de04148

import urllib3
from rich import print as rprint

from skyplane import exceptions
from skyplane.api.config import TransferConfig
from skyplane.chunk import Chunk, ChunkRequest
from skyplane.obj_store.azure_blob_interface import AzureBlobObject
from skyplane.obj_store.file_system_interface import FileSystemInterface
from skyplane.obj_store.gcs_interface import GCSObject
from skyplane.obj_store.object_store_interface import ObjectStoreInterface, ObjectStoreObject
from skyplane.obj_store.s3_interface import S3Object
from skyplane.obj_store.cos_interface import COSObject
from skyplane.utils import logger
from skyplane.utils.definitions import MB
from skyplane.utils.fn import do_parallel
from skyplane.utils.path import parse_path
from skyplane.utils.generator import batch_generator, prefetch_generator, tail_generator

if TYPE_CHECKING:
    from skyplane.api.dataplane import Dataplane

T = TypeVar("T")


class TransferPair:
    "Represents transfer pair between source and destination"

    def __init__(self, src_obj: ObjectStoreObject, dst_objs: Dict[str, ObjectStoreObject], dst_key: str):
        self.src_obj = src_obj
        self.dst_objs = dst_objs
        self.dst_key = dst_key  # shared destination key across all chunks (differnt prefixes)


class GatewayMessage:
    def __init__(self, chunk: Chunk = None, upload_id_mapping: Dict[str, Dict[str, str]] = None):
        self.chunk = chunk
        self.upload_id_mapping = upload_id_mapping


class Chunker:
    """class that chunks the original files and makes the chunk requests"""

    def __init__(
        self,
<<<<<<< HEAD
        src_iface: ObjectStoreInterface or FileSystemInterface,
        dst_iface: ObjectStoreInterface or FileSystemInterface,
=======
        src_iface: ObjectStoreInterface,
        dst_ifaces: List[ObjectStoreInterface],
>>>>>>> 8de04148
        transfer_config: TransferConfig,
        concurrent_multipart_chunk_threads: int = 64,
        num_partitions: int = 1,
    ):
        """
        :param src_iface: source object store interface
        :type src_iface: ObjectStoreInterface
        :param dst_iface: destination object store interface
        :type dst_iface: ObjectStoreInterface
        :param transfer_config: the configuration during the transfer
        :type transfer_config: TransferConfig
        :param concurrent_multipart_chunk_threads: the maximum number of concurrent threads that dispatch multipart chunk requests (default: 64)
        :type concurrent_multipart_chunk_threads: int
        """
        self.src_iface = src_iface
        self.dst_ifaces = dst_ifaces
        self.transfer_config = transfer_config
        self.multipart_upload_requests = []
        self.concurrent_multipart_chunk_threads = concurrent_multipart_chunk_threads
        self.num_partitions = num_partitions

    def _run_multipart_chunk_thread(
        self,
        exit_event: threading.Event,
        in_queue: "Queue[Tuple[ObjectStoreObject, ObjectStoreObject]]",
        out_queue_chunks: "Queue[GatewayMessage]",
    ):
        """Chunks large files into many small chunks."""
        while not exit_event.is_set():
            try:
                transfer_pair = in_queue.get(block=False, timeout=0.1)
            except queue.Empty:
                continue

            src_object = transfer_pair.src_obj
            dest_objects = transfer_pair.dst_objs
            dest_key = transfer_pair.dst_key
            mime_type = self.src_iface.get_obj_mime_type(src_object.key)

            # create multipart upload request per destination
            upload_id_mapping = {}
            for dest_iface in self.dst_ifaces:
                dest_object = dest_objects[dest_iface.region_tag()]
                upload_id = dest_iface.initiate_multipart_upload(dest_object.key, mime_type=mime_type)
                print(f"Created upload id for key {dest_object.key} with upload id {upload_id} for bucket {dest_iface.bucket_name}")
                # store mapping between key and upload id for each region
                upload_id_mapping[dest_iface.region_tag()] = (src_object.key, upload_id)
                print("Region", dest_iface.region_tag(), "upload id", upload_id)
            print("UPLOAD ID", upload_id_mapping)
            out_queue_chunks.put(GatewayMessage(upload_id_mapping=upload_id_mapping))  # send to output queue

            # get source and destination object and then compute number of chunks
            chunk_size_bytes = int(self.transfer_config.multipart_chunk_size_mb * MB)
            num_chunks = math.ceil(src_object.size / chunk_size_bytes)
            if num_chunks > self.transfer_config.multipart_max_chunks:
                chunk_size_bytes = int(src_object.size / self.transfer_config.multipart_max_chunks)
                chunk_size_bytes = math.ceil(chunk_size_bytes / MB) * MB  # round to next largest mb
                num_chunks = math.ceil(src_object.size / chunk_size_bytes)

            assert num_chunks * chunk_size_bytes >= src_object.size
            # create chunks
            offset = 0
            part_num = 1
            parts = []
            for _ in range(num_chunks):
                file_size_bytes = min(chunk_size_bytes, src_object.size - offset)
                assert file_size_bytes > 0, f"file size <= 0 {file_size_bytes}"
                chunk = Chunk(
                    src_key=src_object.key,
                    dest_key=dest_key,  # dest_object.key, # TODO: upload basename (no prefix)
                    chunk_id=uuid.uuid4().hex,
                    file_offset_bytes=offset,
                    partition_id=str(part_num % self.num_partitions),
                    chunk_length_bytes=file_size_bytes,
                    part_number=part_num,
                    # upload_id=upload_id,
                    multi_part=True,
                )
                assert upload_id is not None, f"Upload id cannot be None for multipart upload for {src_object.key}"
                assert part_num is not None, f"Partition cannot be none {part_num}"
                offset += file_size_bytes
                parts.append(part_num)
                part_num += 1
                out_queue_chunks.put(GatewayMessage(chunk=chunk))

            # store multipart ids
            for dest_iface in self.dst_ifaces:
                bucket = dest_iface.bucket()
                region = dest_iface.region_tag()
                dest_object = dest_objects[region]
                _, upload_id = upload_id_mapping[region]
                self.multipart_upload_requests.append(
                    dict(upload_id=upload_id, key=dest_object.key, parts=parts, region=region, bucket=bucket)
                )

    # def to_chunk_requests(self, gen_in: Generator[Chunk, None, None]) -> Generator[ChunkRequest, None, None]:
    #    """Converts a generator of chunks to a generator of chunk requests.

    #    :param gen_in: generator that generates chunk requests
    #    :type gen_in: Generator
    #    """
    #    src_region = self.src_iface.region_tag()
    #    src_bucket = self.src_iface.bucket()
    #    for chunk in gen_in:
    #        yield ChunkRequest(
    #            chunk=chunk,
    #            src_region=src_region,
    #            #dst_region=dest_region,
    #            src_object_store_bucket=src_bucket,
    #            #dst_object_store_bucket=dest_bucket,
    #            src_type="object_store",
    #            #dst_type="object_store",
    #        )

    @staticmethod
    def map_object_key_prefix(source_prefix: str, source_key: str, dest_prefix: str, recursive: bool = False):
        """
        map_object_key_prefix computes the mapping of a source key in a bucket prefix to the destination.
        Users invoke a transfer via the CLI; aws s3 cp s3://bucket/source_prefix s3://bucket/dest_prefix.
        The CLI will query the object store for all objects in the source prefix and map them to the
        destination prefix using this function.

        :param source_prefix: source bucket folder prefix
        :type source_prefix: string
        :param source_key: source file key to map in the folder prefix
        :type source_key: string
        :param destination_prefix: destination bucket folder prefix
        :type destination_prefix: string
        :param recursive: whether to copy all the objects matching the pattern (default: False)
        :type recursive: bool
        """
        join = lambda prefix, fname: prefix + fname if prefix.endswith("/") else prefix + "/" + fname
        src_fname = source_key.split("/")[-1] if "/" in source_key and not source_key.endswith("/") else source_key
        if not recursive:
            if source_key == source_prefix:
                if dest_prefix == "" or dest_prefix == "/":
                    return src_fname
                elif dest_prefix[-1] == "/":
                    return dest_prefix + src_fname
                else:
                    return dest_prefix
            else:
                print(f"source_key: {source_key}, source_prefix: {source_prefix}, dest_prefix: {dest_prefix}")
                # todo: don't print output here
                rprint(f"\n:x: [bold red]In order to transfer objects using a prefix, you must use the --recursive or -r flag.[/bold red]")
                rprint(f"[yellow]If you meant to transfer a single object, pass the full source object key.[/yellow]")
                rprint(f"[bright_black]Try running: [bold]skyplane {' '.join(sys.argv[1:])} --recursive[/bold][/bright_black]")
                raise exceptions.MissingObjectException("Encountered a recursive transfer without the --recursive flag.") from None
        else:
            if source_prefix == "" or source_prefix == "/":
                if dest_prefix == "" or dest_prefix == "/":
                    return source_key
                else:
                    return join(dest_prefix, source_key)
            else:
                # catch special case: map_object_key_prefix("foo", "foobar/baz.txt", "", recursive=True)
                if not source_key.startswith(source_prefix + "/" if not source_prefix.endswith("/") else source_prefix):
                    rprint(f"\n:x: [bold red]The source key {source_key} does not start with the source prefix {source_prefix}[/bold red]")
                    raise exceptions.MissingObjectException(f"Source key {source_key} does not start with source prefix {source_prefix}")
                if dest_prefix == "" or dest_prefix == "/":
                    return source_key[len(source_prefix) :]
                else:
                    src_path_after_prefix = source_key[len(source_prefix) :]
                    src_path_after_prefix = src_path_after_prefix[1:] if src_path_after_prefix.startswith("/") else src_path_after_prefix
                    return join(dest_prefix, src_path_after_prefix)

    def transfer_pair_generator(
        self,
        src_prefix: str,
        dst_prefixes: str,
        recursive: bool,
<<<<<<< HEAD
        prefilter_fn: Optional[Callable[[ObjectStoreObject or FileSystemInterface], bool]] = None,
    ) -> Generator[Tuple[ObjectStoreObject, ObjectStoreObject], None, None]:
=======
        prefilter_fn: Optional[Callable[[ObjectStoreObject], bool]] = None,
        # ) -> Generator[Tuple[ObjectStoreObject, ObjectStoreObject], None, None]:
    ) -> Generator[TransferPair, None, None]:
>>>>>>> 8de04148
        """Query source region and return list of objects to transfer.

        :param src_prefix: source bucket folder prefix
        :type src_prefix: string
        :param dst_prefix: destination bucket folder prefix
        :type dst_prefix: string
        :param recursive: if true, will copy objects at folder prefix recursively
        :type recursive: bool
        :param prefilter_fn: filters out objects whose prefixes do not match the filter function (default: None)
        :type prefilter_fn: Callable[[ObjectStoreObject], bool]
        """
        if not self.src_iface.bucket_exists():
            raise exceptions.MissingBucketException(f"Source bucket {self.src_iface.path()} does not exist or is not readable.")
        for dst_iface in self.dst_ifaces:
            if not dst_iface.bucket_exists():
                raise exceptions.MissingBucketException(f"Destination bucket {dst_iface.path()} does not exist or is not readable.")

        # query all source region objects
        logger.fs.debug(f"Querying objects in {self.src_iface.path()}")
        n_objs = 0
        for obj in self.src_iface.list_objects(src_prefix):
            if prefilter_fn is None or prefilter_fn(obj):
                # collect list of destination objects
                dest_objs = {}
                dest_keys = []
                for dst_iface in self.dst_ifaces:
                    dest_provider, dest_region = dst_iface.region_tag().split(":")
                    dst_prefix = dst_prefixes[self.dst_ifaces.index(dst_iface)]
                    try:
                        dest_key = self.map_object_key_prefix(src_prefix, obj.key, dst_prefix, recursive=recursive)
                        assert (
                            dest_key[: len(dst_prefix)] == dst_prefix
                        ), f"Destination key {dest_key} does not start with destination prefix {dst_prefix}"
                        dest_keys.append(dest_key[len(dst_prefix) :])
                    except exceptions.MissingObjectException as e:
                        logger.fs.exception(e)
                        raise e from None

                    if dest_provider == "aws":
                        dest_obj = S3Object(provider=dest_provider, bucket=dst_iface.bucket(), key=dest_key)
                    elif dest_provider == "azure":
                        dest_obj = AzureBlobObject(provider=dest_provider, bucket=dst_iface.bucket(), key=dest_key)
                    elif dest_provider == "gcp":
                        dest_obj = GCSObject(provider=dest_provider, bucket=dst_iface.bucket(), key=dest_key)
                    else:
                        raise ValueError(f"Invalid dest_region {dest_region}, unknown provider")
                    dest_objs[dst_iface.region_tag()] = dest_obj

                assert len(list(set(dest_keys))) == 1, f"Destination keys {dest_keys} do not match"

                # make destination object
<<<<<<< HEAD
                dest_provider, dest_region = self.dst_iface.region_tag().split(":")
                if dest_provider == "aws":
                    dest_obj = S3Object(dest_provider, self.dst_iface.bucket(), dest_key)
                elif dest_provider == "azure":
                    dest_obj = AzureBlobObject(dest_provider, self.dst_iface.bucket(), dest_key)
                elif dest_provider == "gcp":
                    dest_obj = GCSObject(dest_provider, self.dst_iface.bucket(), dest_key)
                elif dest_provider == "ibmcloud":
                    dest_obj = COSObject(dest_provider, self.dst_iface.bucket(), dest_key)
                else:
                    raise ValueError(f"Invalid dest_region {dest_region}, unknown provider")
=======
                # dest_provider, dest_region = self.dst_iface.region_tag().split(":")
                # if dest_provider == "aws":
                #    dest_obj = S3Object(dest_provider, self.dst_iface.bucket(), dest_key)
                # elif dest_provider == "azure":
                #    dest_obj = AzureBlobObject(dest_provider, self.dst_iface.bucket(), dest_key)
                # elif dest_provider == "gcp":
                #    dest_obj = GCSObject(dest_provider, self.dst_iface.bucket(), dest_key)
                # else:
                #    raise ValueError(f"Invalid dest_region {dest_region}, unknown provider")
                # dest_obj = ObjectStoreObject(key=dest_key)

>>>>>>> 8de04148
                n_objs += 1
                # logger.fs.debug(f"Yield: {obj}, {dest_objs}")
                yield TransferPair(src_obj=obj, dst_objs=dest_objs, dst_key=dest_keys[0])

        if n_objs == 0:
            logger.error("Specified object does not exist.\n")
            raise exceptions.MissingObjectException(f"No objects were found in the specified prefix")

    def chunk(self, transfer_pair_generator: Generator[TransferPair, None, None]) -> Generator[GatewayMessage, None, None]:
        """Break transfer list into chunks.

        :param transfer_pair_generator: generator of pairs of objects to transfer
        :type transfer_pair_generator: Generator
        """
        multipart_send_queue: Queue[Tuple[ObjectStoreObject, ObjectStoreObject]] = Queue()
        multipart_chunk_queue: Queue[GatewayMessage] = Queue()
        multipart_exit_event = threading.Event()
        multipart_chunk_threads = []

        # start chunking threads
        if self.transfer_config.multipart_enabled:
            for _ in range(self.concurrent_multipart_chunk_threads):
                t = threading.Thread(
                    target=self._run_multipart_chunk_thread,
                    args=(multipart_exit_event, multipart_send_queue, multipart_chunk_queue),
                    daemon=False,
                )
                t.start()
                multipart_chunk_threads.append(t)

        # begin chunking loop
        for transfer_pair in transfer_pair_generator:
            src_obj = transfer_pair.src_obj
            if self.transfer_config.multipart_enabled and src_obj.size > self.transfer_config.multipart_threshold_mb * MB:
                multipart_send_queue.put(transfer_pair)
            else:
                yield GatewayMessage(
                    chunk=Chunk(
                        src_key=src_obj.key,
                        dest_key=transfer_pair.dst_key,  # TODO: get rid of dest_key, and have write object have info on prefix  (or have a map here)
                        chunk_id=uuid.uuid4().hex,
                        chunk_length_bytes=transfer_pair.src_obj.size,
                        partition_id=0,  # TODO: fix this to distribute across multiple partitions
                    )
                )

            if self.transfer_config.multipart_enabled:
                # drain multipart chunk queue and yield with updated chunk IDs
                while not multipart_chunk_queue.empty():
                    yield multipart_chunk_queue.get()

        if self.transfer_config.multipart_enabled:
            # send sentinel to all threads
            multipart_exit_event.set()
            for thread in multipart_chunk_threads:
                thread.join()

            # drain multipart chunk queue and yield with updated chunk IDs
            while not multipart_chunk_queue.empty():
                yield multipart_chunk_queue.get()


@dataclass
class TransferJob(ABC):
    """
    transfer job with transfer configurations

    :param src_path: source full path
    :type src_path: str
    :param dst_paths: destination full path
    :type dst_paths: str
    :param recursive: if true, will transfer objects at folder prefix recursively (default: False)
    :type recursive: bool
    :param requester_pays: if set, will support requester pays buckets. (default: False)
    :type requester_pays: bool
    :param uuid: the uuid of one single transfer job
    :type uuid: str
    """

    # @abstractmethod
    def __init__(
        self,
        src_path: str,
        dst_paths: str,
        recursive: bool = False,
        requester_pays: bool = False,
        uuid: str = field(init=False, default_factory=lambda: str(uuid.uuid4())),
    ):
        self.src_path = src_path
        self.dst_paths = dst_paths
        self.recursive = recursive
        self.requester_pays = requester_pays
        self.uuid = uuid

    # @abstractmethod
    def __init__(
        self,
        src_path: str,
        dst_paths: List[str],
        recursive: bool = False,
        requester_pays: bool = False,
        uuid: str = field(init=False, default_factory=lambda: str(uuid.uuid4())),
    ):
        self.src_path = src_path
        self.dst_paths = dst_paths
        self.recursive = recursive
        self.requester_pays = requester_pays
        self.uuid = uuid

    @property
    def transfer_type(self) -> str:
        if isinstance(self.dst_paths, str):
            return "unicast"
        else:
            return "multicast"

    @property
    def src_prefix(self) -> Optional[str]:
        """Return the source prefix"""
        if not hasattr(self, "_src_prefix"):
            self._src_prefix = parse_path(self.src_path)[2]
            print("src_prefix", self.src_path, self._src_prefix)
        return self._src_prefix

    @property
    def src_iface(self) -> ObjectStoreInterface or FileSystemInterface:
        """Return the source object store interface"""
        if not hasattr(self, "_src_iface"):
            provider_src, bucket_src, path_src = parse_path(self.src_path)
            if provider_src in ("local", "nfs"):
                self._src_iface = FileSystemInterface.create(f"{provider_src}:infer", path_src)
            else:
                self._src_iface = ObjectStoreInterface.create(f"{provider_src}:infer", bucket_src)
                if self.requester_pays:
                    self._src_iface.set_requester_bool(True)
        return self._src_iface

    @property
    def dst_prefixes(self) -> Optional[str]:
        """Return the destination prefix"""
        if not hasattr(self, "_dst_prefix"):
            if self.transfer_type == "unicast":
                self._dst_prefix = [parse_path(self.dst_paths[0])[2]]
            else:
                self._dst_prefix = [parse_path(path)[2] for path in self.dst_paths]
        return self._dst_prefix

    @property
    def dst_ifaces(self) -> List[ObjectStoreInterface]:
        """Return the destination object store interface"""
        if not hasattr(self, "_dst_iface"):
            if self.transfer_type == "unicast":
                provider_dst, bucket_dst, _ = parse_path(self.dst_paths[0])
                self._dst_ifaces = [ObjectStoreInterface.create(f"{provider_dst}:infer", bucket_dst)]
            else:
                self._dst_ifaces = []
                for path in self.dst_paths:
                    provider_dst, bucket_dst, _ = parse_path(path)
                    self._dst_ifaces.append(ObjectStoreInterface.create(f"{provider_dst}:infer", bucket_dst))
        return self._dst_ifaces

    def dispatch(self, dataplane: "Dataplane", **kwargs) -> Generator[Chunk, None, None]:
        """Dispatch transfer job to specified gateways."""
        raise NotImplementedError("Dispatch not implemented")

    def finalize(self):
        """Complete the multipart upload requests"""
        raise NotImplementedError("Finalize not implemented")

    def verify(self):
        """Verifies the transfer completed, otherwise raises TransferFailedException."""
        raise NotImplementedError("Verify not implemented")

    def gen_transfer_pairs(
        self, chunker: Optional[Chunker] = None
    ) -> Generator[Tuple[ObjectStoreObject or FileSystemInterface, ObjectStoreObject or FileSystemInterface], None, None]:
        raise NotImplementedError("Generate transfer pairs not implemented")

    def size_gb(self):
        """Return the size of the transfer in GB"""
        total_size = 0
        for src_obj, _ in self.gen_transfer_pairs():
            total_size += src_obj.size
        return total_size / 1e9

    @classmethod
    def _pre_filter_fn(cls, obj: ObjectStoreObject) -> bool:
        """Optionally filter source objects before they are transferred.

        :meta private:
        :param obj: source object to be transferred
        :type obj: ObjectStoreObject
        """
        return True


@dataclass
class CopyJob(TransferJob):
    """copy job that copies the source objects to the destination

    :param transfer_list: transfer list for later verification
    :type transfer_list: list
    :param multipart_transfer_list: multipart transfer list for later verification
    :type multipart_transfer_list: list
    """

    def __init__(
        self,
        src_path: str,
        dst_paths: str,
        recursive: bool = False,
        requester_pays: bool = False,
        uuid: str = field(init=False, default_factory=lambda: str(uuid.uuid4())),
    ):
        super().__init__(src_path, dst_paths, recursive, requester_pays, uuid)
        self.transfer_list = []
        self.multipart_transfer_list = []

    # @abstractmethod
    def __init__(
        self,
        src_path: str,
        dst_paths: List[str],
        recursive: bool = False,
        requester_pays: bool = False,
        uuid: str = field(init=False, default_factory=lambda: str(uuid.uuid4())),
    ):
        super().__init__(src_path, dst_paths, recursive, requester_pays, uuid)
        self.transfer_list = []
        self.multipart_transfer_list = []

    # transfer_list: list = field(default_factory=list)
    # multipart_transfer_list: list = field(default_factory=list)

    @property
    def http_pool(self):
        """http connection pool"""
        if not hasattr(self, "_http_pool"):
            self._http_pool = urllib3.PoolManager(retries=urllib3.Retry(total=3))
        return self._http_pool

<<<<<<< HEAD
    def gen_transfer_pairs(
        self, chunker: Optional[Chunker] = None
    ) -> Generator[Tuple[ObjectStoreObject or FileSystemInterface, ObjectStoreObject or FileSystemInterface], None, None]:
=======
    def estimate_cost(self):
        raise NotImplementedError()

    def gen_transfer_pairs(self, chunker: Optional[Chunker] = None) -> Generator[TransferPair, None, None]:
>>>>>>> 8de04148
        """Generate transfer pairs for the transfer job.

        :param chunker: chunker that makes the chunk requests
        :type chunker: Chunker
        """
        if chunker is None:  # used for external access to transfer pair list
<<<<<<< HEAD
            logger.fs.debug("Generating transfer pairs for external access, {} -> {}".format(self.src_iface, self.dst_iface))
            chunker = Chunker(self.src_iface, self.dst_iface, TransferConfig())
        yield from chunker.transfer_pair_generator(self.src_prefix, self.dst_prefix, self.recursive, self._pre_filter_fn)
=======
            chunker = Chunker(self.src_iface, self.dst_ifaces, TransferConfig())
        yield from chunker.transfer_pair_generator(self.src_prefix, self.dst_prefixes, self.recursive, self._pre_filter_fn)
>>>>>>> 8de04148

    def dispatch(
        self,
        dataplane: "Dataplane",
        transfer_config: TransferConfig,
        dispatch_batch_size: int = 100,  # 6.4 GB worth of chunks
    ) -> Generator[Chunk, None, None]:
        """Dispatch transfer job to specified gateways.

        :param dataplane: dataplane that starts the transfer job
        :type dataplane: Dataplane
        :param transfer_config: the configuration during the transfer
        :type transfer_config: TransferConfig
        :param dispatch_batch_size: maximum size of the buffer to temporarily store the generators (default: 1000)
        :type dispatch_batch_size: int
        """
<<<<<<< HEAD
        chunker = Chunker(self.src_iface, self.dst_iface, transfer_config)
        transfer_pair_generator = self.gen_transfer_pairs(chunker)
        gen_transfer_list = tail_generator(transfer_pair_generator, self.transfer_list)
=======
        chunker = Chunker(self.src_iface, self.dst_ifaces, transfer_config)
        transfer_pair_generator = self.gen_transfer_pairs(chunker)  # returns TransferPair objects
        gen_transfer_list = chunker.tail_generator(transfer_pair_generator, self.transfer_list)
>>>>>>> 8de04148
        chunks = chunker.chunk(gen_transfer_list)
        # chunk_requests = chunker.to_chunk_requests(chunks)

<<<<<<< HEAD
        batches = batch_generator(prefetch_generator(chunk_requests, buffer_size=dispatch_batch_size * 32), batch_size=dispatch_batch_size)
=======
        batches = chunker.batch_generator(
            chunker.prefetch_generator(chunks, buffer_size=dispatch_batch_size * 32), batch_size=dispatch_batch_size
        )
>>>>>>> 8de04148

        # dispatch chunk requests
        src_gateways = dataplane.source_gateways()
        bytes_dispatched = [0] * len(src_gateways)
        n_multiparts = 0
        start = time.time()
        for batch in batches:
            # send upload_id mappings to sink gateways
            upload_id_batch = [cr for cr in batch if cr.upload_id_mapping is not None]
            region_dst_gateways = dataplane.sink_gateways()
            print("REGION DEST", region_dst_gateways)
            for region_tag, dst_gateways in region_dst_gateways.items():
                print("upload id batch", [cr.upload_id_mapping for cr in upload_id_batch])
                for dst_gateway in dst_gateways:
                    # collect upload id mappings per region
                    mappings = {}
                    for message in upload_id_batch:
                        for region_tag, (key, id) in message.upload_id_mapping.items():
                            print(region_tag, dst_gateway.region_tag)
                            if region_tag == dst_gateway.region_tag:
                                mappings[key] = id

                    print("mappings", mappings, "region", dst_gateway.region_tag, dst_gateway)
                    print("sending mapping to ", dst_gateway, dst_gateway.gateway_api_url)
                    # send mapping to gateway
                    reply = self.http_pool.request(
                        "POST",
                        f"{dst_gateway.gateway_api_url}/api/v1/upload_id_maps",
                        body=json.dumps(mappings).encode("utf-8"),
                        headers={"Content-Type": "application/json"},
                    )
                    # TODO: assume that only destination nodes would write to the obj store
                    if reply.status != 200:
                        raise Exception(
                            f"Failed to update upload ids to the dst gateway {dst_gateway.instance_name()}: {reply.data.decode('utf-8')}"
                        )

            # send chunk requests to source gateways
            chunk_batch = [cr.chunk for cr in batch if cr.chunk is not None]
            min_idx = bytes_dispatched.index(min(bytes_dispatched))
            server = src_gateways[min_idx]
            n_bytes = sum([chunk.chunk_length_bytes for chunk in chunk_batch])
            bytes_dispatched[min_idx] += n_bytes
            start = time.time()
            assert Chunk.from_dict(chunk_batch[0].as_dict()) == chunk_batch[0], f"Invalid chunk request: {chunk_batch[0].as_dict}"
            reply = self.http_pool.request(
                "POST",
                f"{server.gateway_api_url}/api/v1/chunk_requests",
                body=json.dumps([chunk.as_dict() for chunk in chunk_batch]).encode("utf-8"),
                headers={"Content-Type": "application/json"},
            )
            end = time.time()
            if reply.status != 200:
                logger.fs.error(f"Failed to dispatch chunks {server.instance_name()}, copying gateway logs....")
                dataplane.copy_gateway_logs()
                raise Exception(f"ERROR Failed to dispatch chunk requests {server.instance_name()}: {reply.data.decode('utf-8')}")
            logger.fs.debug(
                f"Dispatched {len(batch)} chunk requests to {server.instance_name()} ({n_bytes} bytes) in {end - start:.2f} seconds"
            )
            yield from chunk_batch

            # copy new multipart transfers to the multipart transfer list
            updated_len = len(chunker.multipart_upload_requests)
            self.multipart_transfer_list.extend(chunker.multipart_upload_requests[n_multiparts:updated_len])
            n_multiparts = updated_len

    def finalize(self):
        """Complete the multipart upload requests"""
        groups = defaultdict(list)
        for req in self.multipart_transfer_list:
            if "region" not in req or "bucket" not in req:
                raise Exception(f"Invalid multipart upload request: {req}")
            groups[(req["region"], req["bucket"])].append(req)
        for key, group in groups.items():
            region, bucket = key
            batch_len = max(1, len(group) // 128)
            batches = [group[i : i + batch_len] for i in range(0, len(group), batch_len)]
            obj_store_interface = ObjectStoreInterface.create(region, bucket)

            def complete_fn(batch):
                for req in batch:
                    obj_store_interface.complete_multipart_upload(req["key"], req["upload_id"])

            do_parallel(complete_fn, batches, n=-1)

    def verify(self):
        """Verify the integrity of the transfered destination objects"""
        # TODO: fix this

        for i in range(len(self.dst_ifaces)):
            dst_iface = self.dst_ifaces[i]
            dst_prefix = self.dst_prefixes[i]

            print("verify", dst_iface.region_tag())

            # gather destination key mapping for this region
            dst_keys = {pair.dst_objs[dst_iface.region_tag()].key: pair.src_obj for pair in self.transfer_list}
            print("dst keys", dst_keys)

            # list and check destination prefix
            for obj in dst_iface.list_objects(dst_prefix):
                # check metadata (src.size == dst.size) && (src.modified <= dst.modified)
                src_obj = dst_keys.get(obj.key)
                print("get", obj.key, src_obj)
                if src_obj and src_obj.size == obj.size and src_obj.last_modified <= obj.last_modified:
                    del dst_keys[obj.key]
                else:
                    print("failed", dst_iface.bucket(), src_obj, obj)

            if dst_keys:
                failed_keys = [obj.key for obj in dst_keys.values()]
                raise exceptions.TransferFailedException(
                    f"Destination {dst_iface.region_tag()} bucket {dst_iface.bucket()}: {len(dst_keys)} objects failed verification {failed_keys}"
                )


@dataclass
class SyncJob(CopyJob):
    """sync job that copies the source objects that does not exist in the destination bucket to the destination"""

    def gen_transfer_pairs(
        self, chunker: Optional[Chunker] = None
    ) -> Generator[Tuple[ObjectStoreObject or FileSystemInterface, ObjectStoreObject or FileSystemInterface], None, None]:
        """Generate transfer pairs for the transfer job.

        :param chunker: chunker that makes the chunk requests
        :type chunker: Chunker
        """
        if chunker is None:  # used for external access to transfer pair list
            chunker = Chunker(self.src_iface, self.dst_ifaces, TransferConfig())
        transfer_pair_gen = chunker.transfer_pair_generator(self.src_prefix, self.dst_prefixes, self.recursive, self._pre_filter_fn)
        # enrich destination objects with metadata
        for src_obj, dest_obj in self._enrich_dest_objs(transfer_pair_gen, self.dst_prefixes):
            if self._post_filter_fn(src_obj, dest_obj):
                yield src_obj, dest_obj

    def _enrich_dest_objs(
        self, transfer_pairs: Generator[Tuple[ObjectStoreObject, ObjectStoreObject], None, None], dest_prefix: str
    ) -> Generator[Tuple[ObjectStoreObject, ObjectStoreObject], None, None]:
        """
        For skyplane sync, we enrich dest obj metadata with our existing dest obj metadata from the dest bucket following a query.

        :meta private:
        :param transfer_pairs: generator of transfer pairs
        :type transfer_pairs: Generator
        """
        for dst_iface in self.dst_ifaces:
            logger.fs.debug(f"Querying objects in {dst_iface.bucket()}")
            if not hasattr(self, "_found_dest_objs"):
                self._found_dest_objs = {obj.key: obj for obj in dst_iface.list_objects(dest_prefix)}
            for src_obj, dest_obj in transfer_pairs:
                if dest_obj.key in self._found_dest_objs:
                    dest_obj.size = self._found_dest_objs[dest_obj.key].size
                    dest_obj.last_modified = self._found_dest_objs[dest_obj.key].last_modified
                yield src_obj, dest_obj

    @classmethod
    def _post_filter_fn(cls, src_obj: ObjectStoreObject, dest_obj: ObjectStoreObject) -> bool:
        """Optionally filter destination objects after they are transferred.

        :param src_obj: source object to be transferred
        :type src_obj: ObjectStoreObject
        :param dest_obj: destination object transferred
        :type dest_obj: ObjectStoreObject
        """
        return not dest_obj.exists or (src_obj.last_modified > dest_obj.last_modified or src_obj.size != dest_obj.size)<|MERGE_RESOLUTION|>--- conflicted
+++ resolved
@@ -9,13 +9,9 @@
 from collections import defaultdict
 from dataclasses import dataclass, field
 from queue import Queue
-<<<<<<< HEAD
-from typing import TYPE_CHECKING, Callable, Generator, Optional, Tuple, TypeVar
-=======
 from typing import TYPE_CHECKING, Callable, Generator, List, Optional, Tuple, TypeVar, Dict
 
 from abc import ABC, abstractmethod
->>>>>>> 8de04148
 
 import urllib3
 from rich import print as rprint
@@ -24,16 +20,13 @@
 from skyplane.api.config import TransferConfig
 from skyplane.chunk import Chunk, ChunkRequest
 from skyplane.obj_store.azure_blob_interface import AzureBlobObject
-from skyplane.obj_store.file_system_interface import FileSystemInterface
 from skyplane.obj_store.gcs_interface import GCSObject
-from skyplane.obj_store.object_store_interface import ObjectStoreInterface, ObjectStoreObject
+from skyplane.obj_store.object_store_interface import StorageInterface, ObjectStoreObject
 from skyplane.obj_store.s3_interface import S3Object
-from skyplane.obj_store.cos_interface import COSObject
 from skyplane.utils import logger
 from skyplane.utils.definitions import MB
 from skyplane.utils.fn import do_parallel
 from skyplane.utils.path import parse_path
-from skyplane.utils.generator import batch_generator, prefetch_generator, tail_generator
 
 if TYPE_CHECKING:
     from skyplane.api.dataplane import Dataplane
@@ -61,22 +54,17 @@
 
     def __init__(
         self,
-<<<<<<< HEAD
-        src_iface: ObjectStoreInterface or FileSystemInterface,
-        dst_iface: ObjectStoreInterface or FileSystemInterface,
-=======
-        src_iface: ObjectStoreInterface,
-        dst_ifaces: List[ObjectStoreInterface],
->>>>>>> 8de04148
+        src_iface: StorageInterface,
+        dst_ifaces: List[StorageInterface],
         transfer_config: TransferConfig,
         concurrent_multipart_chunk_threads: int = 64,
         num_partitions: int = 1,
     ):
         """
         :param src_iface: source object store interface
-        :type src_iface: ObjectStoreInterface
+        :type src_iface: StorageInterface
         :param dst_iface: destination object store interface
-        :type dst_iface: ObjectStoreInterface
+        :type dst_ifaces: List[StorageInterface]
         :param transfer_config: the configuration during the transfer
         :type transfer_config: TransferConfig
         :param concurrent_multipart_chunk_threads: the maximum number of concurrent threads that dispatch multipart chunk requests (default: 64)
@@ -92,7 +80,7 @@
     def _run_multipart_chunk_thread(
         self,
         exit_event: threading.Event,
-        in_queue: "Queue[Tuple[ObjectStoreObject, ObjectStoreObject]]",
+        in_queue: "Queue[Tuple[StorageInterface, StorageInterface]]",
         out_queue_chunks: "Queue[GatewayMessage]",
     ):
         """Chunks large files into many small chunks."""
@@ -239,14 +227,8 @@
         src_prefix: str,
         dst_prefixes: str,
         recursive: bool,
-<<<<<<< HEAD
-        prefilter_fn: Optional[Callable[[ObjectStoreObject or FileSystemInterface], bool]] = None,
-    ) -> Generator[Tuple[ObjectStoreObject, ObjectStoreObject], None, None]:
-=======
-        prefilter_fn: Optional[Callable[[ObjectStoreObject], bool]] = None,
-        # ) -> Generator[Tuple[ObjectStoreObject, ObjectStoreObject], None, None]:
+        prefilter_fn: Optional[Callable[[StorageInterface], bool]] = None,
     ) -> Generator[TransferPair, None, None]:
->>>>>>> 8de04148
         """Query source region and return list of objects to transfer.
 
         :param src_prefix: source bucket folder prefix
@@ -295,36 +277,10 @@
                         raise ValueError(f"Invalid dest_region {dest_region}, unknown provider")
                     dest_objs[dst_iface.region_tag()] = dest_obj
 
+                # assert that all destinations share the same post-fix key 
                 assert len(list(set(dest_keys))) == 1, f"Destination keys {dest_keys} do not match"
 
-                # make destination object
-<<<<<<< HEAD
-                dest_provider, dest_region = self.dst_iface.region_tag().split(":")
-                if dest_provider == "aws":
-                    dest_obj = S3Object(dest_provider, self.dst_iface.bucket(), dest_key)
-                elif dest_provider == "azure":
-                    dest_obj = AzureBlobObject(dest_provider, self.dst_iface.bucket(), dest_key)
-                elif dest_provider == "gcp":
-                    dest_obj = GCSObject(dest_provider, self.dst_iface.bucket(), dest_key)
-                elif dest_provider == "ibmcloud":
-                    dest_obj = COSObject(dest_provider, self.dst_iface.bucket(), dest_key)
-                else:
-                    raise ValueError(f"Invalid dest_region {dest_region}, unknown provider")
-=======
-                # dest_provider, dest_region = self.dst_iface.region_tag().split(":")
-                # if dest_provider == "aws":
-                #    dest_obj = S3Object(dest_provider, self.dst_iface.bucket(), dest_key)
-                # elif dest_provider == "azure":
-                #    dest_obj = AzureBlobObject(dest_provider, self.dst_iface.bucket(), dest_key)
-                # elif dest_provider == "gcp":
-                #    dest_obj = GCSObject(dest_provider, self.dst_iface.bucket(), dest_key)
-                # else:
-                #    raise ValueError(f"Invalid dest_region {dest_region}, unknown provider")
-                # dest_obj = ObjectStoreObject(key=dest_key)
-
->>>>>>> 8de04148
                 n_objs += 1
-                # logger.fs.debug(f"Yield: {obj}, {dest_objs}")
                 yield TransferPair(src_obj=obj, dst_objs=dest_objs, dst_key=dest_keys[0])
 
         if n_objs == 0:
@@ -384,6 +340,64 @@
             while not multipart_chunk_queue.empty():
                 yield multipart_chunk_queue.get()
 
+    @staticmethod
+    def batch_generator(gen_in: Generator[T, None, None], batch_size: int) -> Generator[List[T], None, None]:
+        """Batches generator, while handling StopIteration
+
+        :param gen_in: generator that generates chunk requests
+        :type gen_in: Generator
+        """
+        batch = []
+        for item in gen_in:
+            batch.append(item)
+            if len(batch) == batch_size:
+                yield batch
+                batch = []
+        if len(batch) > 0:
+            yield batch
+
+    @staticmethod
+    def prefetch_generator(gen_in: Generator[T, None, None], buffer_size: int) -> Generator[T, None, None]:
+        """
+        Prefetches from generator while handing StopIteration to ensure items yield immediately.
+        Start a thread to prefetch items from the generator and put them in a queue. Upon StopIteration,
+        the thread will add a sentinel value to the queue.
+
+        :param gen_in: generator that generates chunk requests
+        :type gen_in: Generator
+        :param buffer_size: maximum size of the buffer to temporarily store the generators
+        :type buffer_size: int
+        """
+        sentinel = object()
+        queue = Queue(maxsize=buffer_size)
+
+        def prefetch():
+            for item in gen_in:
+                queue.put(item)
+            queue.put(sentinel)
+
+        thread = threading.Thread(target=prefetch, daemon=True)
+        thread.start()
+
+        while True:
+            item = queue.get()
+            if item is sentinel:
+                break
+            yield item
+
+    @staticmethod
+    def tail_generator(gen_in: Generator[T, None, None], out_list: List[T]) -> Generator[T, None, None]:
+        """Tails generator while handling StopIteration
+
+        :param gen_in: generator that generates chunk requests
+        :type gen_in: Generator
+        :param out_list: list of tail generators
+        :type out_list: List
+        """
+        for item in gen_in:
+            out_list.append(item)
+            yield item
+
 
 @dataclass
 class TransferJob(ABC):
@@ -448,16 +462,13 @@
         return self._src_prefix
 
     @property
-    def src_iface(self) -> ObjectStoreInterface or FileSystemInterface:
+    def src_iface(self) -> StorageInterface:
         """Return the source object store interface"""
         if not hasattr(self, "_src_iface"):
-            provider_src, bucket_src, path_src = parse_path(self.src_path)
-            if provider_src in ("local", "nfs"):
-                self._src_iface = FileSystemInterface.create(f"{provider_src}:infer", path_src)
-            else:
-                self._src_iface = ObjectStoreInterface.create(f"{provider_src}:infer", bucket_src)
-                if self.requester_pays:
-                    self._src_iface.set_requester_bool(True)
+            provider_src, bucket_src, _ = parse_path(self.src_path)
+            self._src_iface = StorageInterface.create(f"{provider_src}:infer", bucket_src)
+            if self.requester_pays:
+                self._src_iface.set_requester_bool(True)
         return self._src_iface
 
     @property
@@ -471,17 +482,17 @@
         return self._dst_prefix
 
     @property
-    def dst_ifaces(self) -> List[ObjectStoreInterface]:
+    def dst_ifaces(self) -> List[StorageInterface]:
         """Return the destination object store interface"""
         if not hasattr(self, "_dst_iface"):
             if self.transfer_type == "unicast":
                 provider_dst, bucket_dst, _ = parse_path(self.dst_paths[0])
-                self._dst_ifaces = [ObjectStoreInterface.create(f"{provider_dst}:infer", bucket_dst)]
+                self._dst_ifaces = [StorageInterface.create(f"{provider_dst}:infer", bucket_dst)]
             else:
                 self._dst_ifaces = []
                 for path in self.dst_paths:
                     provider_dst, bucket_dst, _ = parse_path(path)
-                    self._dst_ifaces.append(ObjectStoreInterface.create(f"{provider_dst}:infer", bucket_dst))
+                    self._dst_ifaces.append(StorageInterface.create(f"{provider_dst}:infer", bucket_dst))
         return self._dst_ifaces
 
     def dispatch(self, dataplane: "Dataplane", **kwargs) -> Generator[Chunk, None, None]:
@@ -496,17 +507,9 @@
         """Verifies the transfer completed, otherwise raises TransferFailedException."""
         raise NotImplementedError("Verify not implemented")
 
-    def gen_transfer_pairs(
-        self, chunker: Optional[Chunker] = None
-    ) -> Generator[Tuple[ObjectStoreObject or FileSystemInterface, ObjectStoreObject or FileSystemInterface], None, None]:
-        raise NotImplementedError("Generate transfer pairs not implemented")
-
-    def size_gb(self):
-        """Return the size of the transfer in GB"""
-        total_size = 0
-        for src_obj, _ in self.gen_transfer_pairs():
-            total_size += src_obj.size
-        return total_size / 1e9
+    def estimate_cost(self):
+        # TODO
+        raise NotImplementedError
 
     @classmethod
     def _pre_filter_fn(cls, obj: ObjectStoreObject) -> bool:
@@ -564,30 +567,18 @@
             self._http_pool = urllib3.PoolManager(retries=urllib3.Retry(total=3))
         return self._http_pool
 
-<<<<<<< HEAD
-    def gen_transfer_pairs(
-        self, chunker: Optional[Chunker] = None
-    ) -> Generator[Tuple[ObjectStoreObject or FileSystemInterface, ObjectStoreObject or FileSystemInterface], None, None]:
-=======
     def estimate_cost(self):
         raise NotImplementedError()
 
     def gen_transfer_pairs(self, chunker: Optional[Chunker] = None) -> Generator[TransferPair, None, None]:
->>>>>>> 8de04148
         """Generate transfer pairs for the transfer job.
 
         :param chunker: chunker that makes the chunk requests
         :type chunker: Chunker
         """
         if chunker is None:  # used for external access to transfer pair list
-<<<<<<< HEAD
-            logger.fs.debug("Generating transfer pairs for external access, {} -> {}".format(self.src_iface, self.dst_iface))
-            chunker = Chunker(self.src_iface, self.dst_iface, TransferConfig())
-        yield from chunker.transfer_pair_generator(self.src_prefix, self.dst_prefix, self.recursive, self._pre_filter_fn)
-=======
             chunker = Chunker(self.src_iface, self.dst_ifaces, TransferConfig())
         yield from chunker.transfer_pair_generator(self.src_prefix, self.dst_prefixes, self.recursive, self._pre_filter_fn)
->>>>>>> 8de04148
 
     def dispatch(
         self,
@@ -604,25 +595,15 @@
         :param dispatch_batch_size: maximum size of the buffer to temporarily store the generators (default: 1000)
         :type dispatch_batch_size: int
         """
-<<<<<<< HEAD
-        chunker = Chunker(self.src_iface, self.dst_iface, transfer_config)
-        transfer_pair_generator = self.gen_transfer_pairs(chunker)
-        gen_transfer_list = tail_generator(transfer_pair_generator, self.transfer_list)
-=======
         chunker = Chunker(self.src_iface, self.dst_ifaces, transfer_config)
         transfer_pair_generator = self.gen_transfer_pairs(chunker)  # returns TransferPair objects
         gen_transfer_list = chunker.tail_generator(transfer_pair_generator, self.transfer_list)
->>>>>>> 8de04148
         chunks = chunker.chunk(gen_transfer_list)
         # chunk_requests = chunker.to_chunk_requests(chunks)
 
-<<<<<<< HEAD
-        batches = batch_generator(prefetch_generator(chunk_requests, buffer_size=dispatch_batch_size * 32), batch_size=dispatch_batch_size)
-=======
         batches = chunker.batch_generator(
             chunker.prefetch_generator(chunks, buffer_size=dispatch_batch_size * 32), batch_size=dispatch_batch_size
         )
->>>>>>> 8de04148
 
         # dispatch chunk requests
         src_gateways = dataplane.source_gateways()
@@ -676,9 +657,7 @@
             )
             end = time.time()
             if reply.status != 200:
-                logger.fs.error(f"Failed to dispatch chunks {server.instance_name()}, copying gateway logs....")
-                dataplane.copy_gateway_logs()
-                raise Exception(f"ERROR Failed to dispatch chunk requests {server.instance_name()}: {reply.data.decode('utf-8')}")
+                raise Exception(f"Failed to dispatch chunk requests {server.instance_name()}: {reply.data.decode('utf-8')}")
             logger.fs.debug(
                 f"Dispatched {len(batch)} chunk requests to {server.instance_name()} ({n_bytes} bytes) in {end - start:.2f} seconds"
             )
@@ -700,7 +679,7 @@
             region, bucket = key
             batch_len = max(1, len(group) // 128)
             batches = [group[i : i + batch_len] for i in range(0, len(group), batch_len)]
-            obj_store_interface = ObjectStoreInterface.create(region, bucket)
+            obj_store_interface = StorageInterface.create(region, bucket)
 
             def complete_fn(batch):
                 for req in batch:
@@ -743,9 +722,10 @@
 class SyncJob(CopyJob):
     """sync job that copies the source objects that does not exist in the destination bucket to the destination"""
 
-    def gen_transfer_pairs(
-        self, chunker: Optional[Chunker] = None
-    ) -> Generator[Tuple[ObjectStoreObject or FileSystemInterface, ObjectStoreObject or FileSystemInterface], None, None]:
+    def estimate_cost(self):
+        raise NotImplementedError()
+
+    def gen_transfer_pairs(self, chunker: Optional[Chunker] = None) -> Generator[Tuple[ObjectStoreObject, ObjectStoreObject], None, None]:
         """Generate transfer pairs for the transfer job.
 
         :param chunker: chunker that makes the chunk requests
