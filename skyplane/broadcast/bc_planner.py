--- conflicted
+++ resolved
@@ -1034,19 +1034,11 @@
             print(f"Remaining node length: {len(g.nodes)}, nodes: {g.nodes}")
 
         # banned nodes
-<<<<<<< HEAD
-        #sampled = list(self.G.nodes)
-        #sampled.remove("aws:eu-south-2")
-        #sampled.remove("aws:eu-central-2")
-        #sampled.remove("aws:ca-central-1")
-        #g = g.subgraph(sampled).copy()
-=======
         # sampled = list(self.G.nodes)
         # sampled.remove("aws:eu-south-2")
         # sampled.remove("aws:eu-central-2")
         # sampled.remove("aws:ca-central-1")
         # g = g.subgraph(sampled).copy()
->>>>>>> 1e920e4a
 
         cost = np.array([e[2] for e in g.edges(data="cost")])
         tp = np.array([e[2] for e in g.edges(data="throughput")])
@@ -1237,18 +1229,11 @@
             print(f"Remaining node length: {len(g.nodes)}, nodes: {g.nodes}")
 
         # banned nodes
-<<<<<<< HEAD
-        #sampled = list(self.G.nodes)
-        #sampled.remove("aws:eu-south-2")
-        #sampled.remove("aws:eu-central-2")
-        #g = g.subgraph(sampled).copy()
-=======
         # NOTE: why do we do this? 
         # sampled = list(self.G.nodes)
         # sampled.remove("aws:eu-south-2")
         # sampled.remove("aws:eu-central-2")
         # g = g.subgraph(sampled).copy()
->>>>>>> 1e920e4a
 
         cost = np.array([e[2] for e in g.edges(data="cost")])
         tp = np.array([e[2] for e in g.edges(data="throughput")])
