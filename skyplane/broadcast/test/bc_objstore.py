import time
from skyplane.obj_store.s3_interface import S3Interface

import skyplane
from skyplane.broadcast.bc_client import SkyplaneBroadcastClient
from skyplane.obj_store.object_store_interface import ObjectStoreInterface
from skyplane.utils.path import parse_path
from skyplane.utils.definitions import GB
from skyplane.utils.definitions import gateway_docker_image
import argparse


def start_transfer(args):
    src_region = "ap-east-1"
<<<<<<< HEAD
    #src_region = "af-south-1"
    #src_region = "us-east-1"
    #dst_regions = ["ap-southeast-2", "ap-south-1"]
    dst_regions = ["ap-southeast-2", "ap-south-1", "ap-northeast-1", "ap-northeast-3", "ap-northeast-2"]
    #dst_regions = ["ap-south-1", "ap-east-1", "ap-southeast-1", "ap-northeast-3", "ap-northeast-1"]
    #dst_regions = ["ap-south-1", "ap-east-1", "ap-southeast-2", "ap-northeast-3", "ap-northeast-1"]

=======
    # src_region = "us-east-1"
    # dst_regions = ["ap-southeast-2", "ap-south-1"]
    dst_regions = ["ap-southeast-2", "ap-south-1", "ap-northeast-3", "ap-northeast-2", "ap-northeast-1"]
>>>>>>> 9befa07f
    # dst_regions = ["ap-northeast-3", "ap-northeast-2"]
    # dst_regions = ["us-west-1", "us-west-2"]
    # dst_regions = ["ap-east-1", "ap-northeast-1"]

    src_cloud_provider = "aws"
    dst_cloud_providers = ["aws"] * len(dst_regions)

<<<<<<< HEAD
    # OPT model 
    #source_file = "s3://skyplane-broadcast/OPT-66B/"
    source_file = f"s3://broadcast-opt-{src_region}/test_replication/"
    dest_files = [f"s3://broadcast-opt-{d}/skyplane/" for d in dst_regions]
=======
    # OPT model
    # source_file = "s3://skyplane-broadcast/OPT-66B/"
    # dest_files = [f"s3://broadcast-{d}/OPT-66B/" for d in dst_regions]

    source_file = "s3://broadcast-exp1-ap-east-1/OPT-66B/"
    dest_files = [f"s3://broadcast-exp1-{d}/OPT-66B/" for d in dst_regions]
>>>>>>> 9befa07f

    # source_file = "s3://skyplane-broadcast/imagenet-images/"
    # dest_files = [f"s3://broadcast-exp1-{d}/imagenet-images/" for d in dst_regions]

    # create bucket if it doesn't exist
    for (region, bucket_path) in zip(dst_regions, dest_files): 
        bucket_name = bucket_path.split("/")[2]
        bucket = S3Interface(bucket_name)
        try:
            bucket.create_bucket(region)
        except Exception as e: 
            print(e)

    print(source_file)
    print(dest_files)

    # Get transfer size
    if src_cloud_provider in ["aws", "gcp", "azure"] and [d in ["aws", "gcp", "azure"] for d in dst_cloud_providers]:
        try:
            provider_src, bucket_src, path_src = parse_path(source_file)
            src_region_tag = f"{provider_src}:infer"

            src_client = ObjectStoreInterface.create(src_region_tag, bucket_src)

            print("Listing objects from the source bucket")
            src_objects = []
            for obj in src_client.list_objects(path_src):
                src_objects.append(obj)
            transfer_size_gbytes = sum([obj.size for obj in src_objects]) / GB

            print("Transfer size gbytes: ", transfer_size_gbytes)
        except:
            raise Exception("Cannot list size in the source bucket")

    client = SkyplaneBroadcastClient(aws_config=skyplane.AWSConfig(), multipart_enabled=True)
    print(f"Log dir: {client.log_dir}/client.log")

    dp = client.broadcast_dataplane(
        src_cloud_provider=src_cloud_provider,
        src_region=src_region,
        dst_cloud_providers=dst_cloud_providers,
        dst_regions=dst_regions,
        type=args["algo"],
        n_vms=int(args["num_vms"]),
        num_partitions=int(args["num_partitions"]),
        gbyte_to_transfer=transfer_size_gbytes,  # 171.78460 for image net
        target_time=args["runtime_budget"],
        filter_node=args["filter_node"],
        filter_edge=args["filter_edge"],
        solve_iterative=args["iterative"],
        aws_only=args["aws_only"],
        gcp_only=args["gcp_only"],
        azure_only=args["azure_only"],
    )

    with dp.auto_deprovision():
        # NOTE: need to queue copy first, then provision
        # NOTE: otherwise can't upload gateway programs to the gateways, don't know the bucket name and object name

        dp.queue_copy(
            source_file,
            dest_files,
            recursive=True,
        )
        dp.provision(allow_firewall=False, spinner=True)
        tracker = dp.run_async()

        # monitor the transfer
        print("Waiting for transfer to complete...")
        while True:
            # handle errors
            if tracker.errors:
                for ip, error_list in tracker.errors.items():
                    for error in error_list:
                        print(f"Error on {ip}: {error}")
                break

            bytes_remaining, _ = tracker.query_bytes_remaining()
            timestamp = time.strftime("%H:%M:%S", time.localtime())
            if bytes_remaining is None:
                print(f"{timestamp} Transfer not yet started")
            elif bytes_remaining > 0:
                print(f"{timestamp} {(bytes_remaining / (2 ** 30)):.5f}GB left")
            else:
                break
            time.sleep(10)
        tracker.join()
        print("Transfer complete!")


def main():
    # Set up arguments
    parser = argparse.ArgumentParser(description="Test object store transfer")
    parser.add_argument("-a", "--algo", help="Algorithms: [Ndirect, MDST, HST, ILP]", type=str)
    parser.add_argument("-s", "--runtime-budget", help="Maximum runtime budget", nargs="?", required=False, const=10, type=float)
    parser.add_argument("-n", "--num-vms", help="Maximum number of vms per region", nargs="?", required=True, const=1, type=int)
    parser.add_argument("-p", "--num-partitions", help="Number of partitions of the solver", nargs="?", required=True, const=10, type=int)
    parser.add_argument("-fe", "--filter-edge", help="Filter edge (one-hop)", required=False, action="store_true")
    parser.add_argument("-fn", "--filter-node", help="Filter node (random)", required=False, action="store_true")
    parser.add_argument("-i", "--iterative", help="Chunk iterative solve", required=False, action="store_true")
    parser.add_argument("-aws", "--aws-only", help="Use aws only nodes", required=False, action="store_true")
    parser.add_argument("-gcp", "--gcp-only", help="Use gcp only nodes", required=False, action="store_true")
    parser.add_argument("-azure", "--azure-only", help="Use azure only nodes", required=False, action="store_true")
    args = vars(parser.parse_args())
    start_transfer(args)


if __name__ == "__main__":
    main()<|MERGE_RESOLUTION|>--- conflicted
+++ resolved
@@ -12,39 +12,26 @@
 
 def start_transfer(args):
     src_region = "ap-east-1"
-<<<<<<< HEAD
     #src_region = "af-south-1"
     #src_region = "us-east-1"
-    #dst_regions = ["ap-southeast-2", "ap-south-1"]
-    dst_regions = ["ap-southeast-2", "ap-south-1", "ap-northeast-1", "ap-northeast-3", "ap-northeast-2"]
     #dst_regions = ["ap-south-1", "ap-east-1", "ap-southeast-1", "ap-northeast-3", "ap-northeast-1"]
     #dst_regions = ["ap-south-1", "ap-east-1", "ap-southeast-2", "ap-northeast-3", "ap-northeast-1"]
 
-=======
-    # src_region = "us-east-1"
     # dst_regions = ["ap-southeast-2", "ap-south-1"]
     dst_regions = ["ap-southeast-2", "ap-south-1", "ap-northeast-3", "ap-northeast-2", "ap-northeast-1"]
->>>>>>> 9befa07f
-    # dst_regions = ["ap-northeast-3", "ap-northeast-2"]
     # dst_regions = ["us-west-1", "us-west-2"]
     # dst_regions = ["ap-east-1", "ap-northeast-1"]
 
     src_cloud_provider = "aws"
     dst_cloud_providers = ["aws"] * len(dst_regions)
 
-<<<<<<< HEAD
     # OPT model 
     #source_file = "s3://skyplane-broadcast/OPT-66B/"
     source_file = f"s3://broadcast-opt-{src_region}/test_replication/"
     dest_files = [f"s3://broadcast-opt-{d}/skyplane/" for d in dst_regions]
-=======
-    # OPT model
-    # source_file = "s3://skyplane-broadcast/OPT-66B/"
-    # dest_files = [f"s3://broadcast-{d}/OPT-66B/" for d in dst_regions]
 
-    source_file = "s3://broadcast-exp1-ap-east-1/OPT-66B/"
-    dest_files = [f"s3://broadcast-exp1-{d}/OPT-66B/" for d in dst_regions]
->>>>>>> 9befa07f
+    #source_file = "s3://broadcast-exp1-ap-east-1/OPT-66B/"
+    #dest_files = [f"s3://broadcast-exp1-{d}/OPT-66B/" for d in dst_regions]
 
     # source_file = "s3://skyplane-broadcast/imagenet-images/"
     # dest_files = [f"s3://broadcast-exp1-{d}/imagenet-images/" for d in dst_regions]
