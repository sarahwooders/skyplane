import threading
import json
import functools
from collections import Counter

import urllib3
import os

from typing import TYPE_CHECKING, Dict, List, Optional, Tuple
from collections import defaultdict, Counter
from skyplane import compute
from skyplane.api.dataplane import Dataplane
from skyplane.api.config import TransferConfig
from skyplane.planner.topology import ReplicationTopology, ReplicationTopologyGateway
from skyplane.api.tracker import TransferHook
from skyplane.broadcast.impl.bc_tracker import BCTransferProgressTracker
from skyplane.broadcast.impl.bc_transfer_job import BCCopyJob, BCSyncJob, BCTransferJob
from skyplane.utils.definitions import gateway_docker_image
from pprint import pprint
from skyplane.broadcast.bc_plan import BroadcastReplicationTopology
from skyplane.broadcast.gateway.gateway_program import (
    GatewayProgram,
    GatewaySend,
    GatewayReceive,
    GatewayReadObjectStore,
    GatewayWriteObjectStore,
    GatewayWriteLocal,
    GatewayGenData,
    GatewayMuxAnd,
    GatewayMuxOr,
    GatewayOperator,
)

from skyplane.utils import logger
from skyplane.utils.fn import PathLike
import nacl.secret
import nacl.utils
import urllib3

if TYPE_CHECKING:
    from skyplane.api.provisioner import Provisioner


class BroadcastDataplane(Dataplane):
    # TODO: need to change this
    """A Dataplane represents a concrete Skyplane broadcast network, including topology and VMs."""

    def __init__(
        self,
        clientid: str,
        provisioner: "Provisioner",
        log_dir: str,
        transfer_config: TransferConfig,
<<<<<<< HEAD
        topology: Optional[BroadcastReplicationTopology] = None,
        gateway_program_path: Optional[str] = None,
=======
        topology: Optional[BroadcastReplicationTopology] = None,  # TODO: change this to incorporate gateway program
        gateway_program_path: Optional[str] = None,
        debug: bool = False,
>>>>>>> 03c100d9
    ):
        self.log_dir = log_dir
        self.clientid = clientid
        self.provisioner = provisioner
        self.transfer_config = transfer_config
        self.http_pool = urllib3.PoolManager(retries=urllib3.Retry(total=3))
        self.provisioning_lock = threading.Lock()
        self.provisioned = False
        self.debug = debug

        # either set topology or gateway program
        self.gateway_program_path = gateway_program_path
        self.topology = topology
        self.src_region_tag = self.topology.source_region()
        self.dst_region_tags = self.topology.sink_regions()
        regions = Counter([node.region for node in self.topology.gateway_nodes])
        self.max_instances = int(regions[max(regions, key=regions.get)])

        # pending tracker tasks
        self.jobs_to_dispatch: List[BCTransferJob] = []
        self.pending_transfers: List[BCTransferProgressTracker] = []
        self.bound_nodes: Dict[ReplicationTopologyGateway, compute.Server] = {}

    def get_ips_in_region(self, region: str):
        public_ips = [self.bound_nodes[n].public_ip() for n in self.topology.gateway_nodes if n.region == region]
        try:  # NOTE: Azure does not have private ips implemented
            private_ips = [self.bound_nodes[n].private_ip() for n in self.topology.gateway_nodes if n.region == region]
        except Exception as e:
            private_ips = public_ips

        return public_ips, private_ips

    def get_object_store_connection(self, region: str):
        provider = region.split(":")[0]
        if provider == "aws" or provider == "gcp":
            # n_conn = 32
            n_conn = 32
        elif provider == "azure":
            n_conn = 24  # due to throttling limits from authentication
        return n_conn

    def add_operator_receive_send(
        self,
        solution_graph,
        bc_pg: GatewayProgram,
        region: str,
        partition_ids: List[int],
        obj_store: Optional[Tuple[str, str]] = None,
        dst_op: Optional[GatewayReceive] = None,
        gen_random_data: bool = False,
        max_conn_per_vm: int = 256,
    ) -> bool:
        if dst_op is not None:
            receive_op = dst_op
        else:
            if obj_store is None:
                if gen_random_data:
                    receive_op = GatewayGenData(size_mb=self.transfer_config.random_chunk_size_mb)
                else:
                    receive_op = GatewayReceive()
            else:
                receive_op = GatewayReadObjectStore(
                    bucket_name=obj_store[0], bucket_region=obj_store[1], num_connections=self.get_object_store_connection(region)
                )

        # find set of regions & ips in each region to send to for this partition
        g = solution_graph

        any_id = partition_ids[0]
        next_regions = set([edge[1] for edge in g.out_edges(region, data=True) if str(any_id) in edge[-1]["partitions"]])

        # if no regions to forward data to
        if len(next_regions) == 0:
            print(
                f"Region {region}, any id: {any_id}, partition ids: {partition_ids}, has no next region to forward data to: {g.out_edges(region, data=True)}"
            )
            return False

        # region name --> ips in this region
        region_to_ips_map = {}
        region_to_private_ips_map = {}
        for next_region in next_regions:
            region_to_ips_map[next_region], region_to_private_ips_map[next_region] = self.get_ips_in_region(next_region)

        # use muxand or muxor for partition_id
        operation = "MUX_AND" if len(next_regions) > 1 else "MUX_OR"
        mux_op = GatewayMuxAnd() if len(next_regions) > 1 else GatewayMuxOr()

        # non-dst node: add receive_op into gateway program
        if dst_op is None:
            bc_pg.add_operator(receive_op, partition_id=tuple(partition_ids))

        # MUX_AND: send this partition to multiple regions
        if operation == "MUX_AND":
            if dst_op is not None and dst_op.op_type == "mux_and":
                mux_op = receive_op
            else:  # do not add any nested mux_and if dst_op parent is mux_and
                bc_pg.add_operator(mux_op, receive_op, partition_id=tuple(partition_ids))

            tot_senders = sum([len(next_region_ips) for next_region_ips in region_to_ips_map.values()])

            for next_region, next_region_ips in region_to_ips_map.items():
                num_connections = int(max_conn_per_vm / tot_senders)

                if (
                    next_region.split(":")[0] == region.split(":")[0] and region.split(":")[0] == "gcp"
                ):  # gcp to gcp connection, use private ips
                    print("GCP to GCP connection, should use private ips")
                    send_ops = [
                        GatewaySend(ip, num_connections=num_connections, region=next_region)
                        for ip in region_to_private_ips_map[next_region]
                    ]
                else:
                    send_ops = [GatewaySend(ip, num_connections=num_connections, region=next_region) for ip in next_region_ips]

                # if next region has >1 gateways, add MUX_OR
                if len(next_region_ips) > 1:
                    mux_or_op = GatewayMuxOr()
                    bc_pg.add_operator(mux_or_op, mux_op, partition_id=tuple(partition_ids))
                    bc_pg.add_operators(send_ops, mux_or_op, partition_id=tuple(partition_ids))
                else:  # otherwise, the parent of send_op is mux_op ("MUX_AND")
                    assert len(send_ops) == 1
                    bc_pg.add_operator(send_ops[0], mux_op, partition_id=tuple(partition_ids))
        else:
            # only send this partition to a single region
            assert len(region_to_ips_map) == 1

            next_region = list(region_to_ips_map.keys())[0]

            if next_region.split(":")[0] == region.split(":")[0] and region.split(":")[0] == "gcp":
                print("GCP to GCP connection, should use private ips")
                ips = [ip for next_region_ips in region_to_private_ips_map.values() for ip in next_region_ips]
            else:
                ips = [ip for next_region_ips in region_to_ips_map.values() for ip in next_region_ips]

            num_connections = int(max_conn_per_vm / len(ips))
            send_ops = [GatewaySend(ip, num_connections=num_connections, region=next_region) for ip in ips]

            # if num of gateways > 1, then connect to MUX_OR
            if len(ips) > 1:
                bc_pg.add_operator(mux_op, receive_op, partition_id=tuple(partition_ids))
                bc_pg.add_operators(send_ops, mux_op)
            else:
                bc_pg.add_operators(send_ops, receive_op, partition_id=tuple(partition_ids))

        # print("Number of connections: ", num_connections)
        return True

    def add_dst_operator(
        self, solution_graph, bc_pg: GatewayProgram, region: str, partition_ids: List[int], obj_store: Optional[Tuple[str, str]] = None
    ):
        receive_op = GatewayReceive()
        bc_pg.add_operator(receive_op, partition_id=tuple(partition_ids))

        # write
        if obj_store is None:
            write_op = GatewayWriteLocal()  # not pass in the path for now
        else:
            write_op = GatewayWriteObjectStore(
                bucket_name=obj_store[0], bucket_region=obj_store[1], num_connections=self.get_object_store_connection(region)
            )

        g = solution_graph
        any_id = partition_ids[0]
        next_regions = set([edge[1] for edge in g.out_edges(region, data=True) if str(any_id) in edge[-1]["partitions"]])

        # if no regions to forward data to, just write
        if len(next_regions) == 0:
            bc_pg.add_operator(write_op, receive_op, partition_id=tuple(partition_ids))
        else:  # otherwise, "and" --> write and forward
            mux_and_op = GatewayMuxAnd()
            bc_pg.add_operator(mux_and_op, receive_op, partition_id=tuple(partition_ids))
            bc_pg.add_operator(write_op, mux_and_op, partition_id=tuple(partition_ids))
            self.add_operator_receive_send(solution_graph, bc_pg, region, partition_ids, dst_op=mux_and_op)

    def remap_keys(self, mapping):
        return [{"partitions": k, "value": v} for k, v in mapping.items()]

    @property
    @functools.lru_cache(maxsize=None)
    def current_gw_programs(self):
        if self.gateway_program_path is not None:
            # return existing gateway program file
            return json.load(open(self.gateway_program_path, "r"))

<<<<<<< HEAD
=======
        # TODO: create GatewayProgram based on algorithm output
        # TODO: move this gateway program creation logic to when initiating BroadcastDataplane?
>>>>>>> 03c100d9
        solution_graph = self.topology.nx_graph

        # print("Solution graph: ", solution_graph.edges.data())

        num_partitions = self.topology.num_partitions
        src = self.src_region_tag
        dsts = self.dst_region_tags

        # region name --> gateway program shared by all gateways in this region
        gateway_programs = {}

        # NOTE: assume all transfer object share the same (src, dsts)? might not be correct
        one_transfer_job = self.jobs_to_dispatch[0]
        if not self.transfer_config.gen_random_data:
            src_obj_store = (one_transfer_job.src_bucket, one_transfer_job.src_region)

            dsts_obj_store_map = {}
            # dst bucket, dst region
            for b, r in one_transfer_job.dst_regions.items():
                dsts_obj_store_map[r] = (b, r)

            gen_random_data = False
        else:
            src_obj_store = None
            dsts_obj_store_map = None
            gen_random_data = True

        for node in solution_graph.nodes:
            node_gateway_program = GatewayProgram()

            partition_to_next_regions = {}
            for i in range(num_partitions):
                partition_to_next_regions[i] = set(
                    [edge[1] for edge in solution_graph.out_edges(node, data=True) if str(i) in edge[-1]["partitions"]]
                )

            import collections

            keys_per_set = collections.defaultdict(list)
            for key, value in partition_to_next_regions.items():
                keys_per_set[frozenset(value)].append(key)

            list_of_partitions = list(keys_per_set.values())

            # source node: read from object store or generate random data, then forward data
            for partitions in list_of_partitions:
                # print("Processing partitions: ", partitions)
                if node == src:
                    self.add_operator_receive_send(
                        solution_graph, node_gateway_program, node, partitions, obj_store=src_obj_store, gen_random_data=gen_random_data
                    )

                # dst receive data, write to object store / write local (if obj_store=None), forward data if needed
                elif node in dsts:
                    print("dest obj", dsts_obj_store_map)
                    dst_obj_store = None if dsts_obj_store_map is None else dsts_obj_store_map[node]
                    self.add_dst_operator(solution_graph, node_gateway_program, node, partitions, obj_store=dst_obj_store)

                # overlay node only forward data
                else:
                    self.add_operator_receive_send(solution_graph, node_gateway_program, node, partitions, obj_store=None)

            gateway_programs[node] = self.remap_keys(node_gateway_program.to_dict())
            assert len(gateway_programs[node]) > 0, f"Empty gateway program {node}"
            # print("PROGRAM", gateway_programs[node])

        return gateway_programs

    def _start_gateway(
        self,
        gateway_docker_image: str,
        gateway_node: ReplicationTopologyGateway,
        gateway_server: compute.Server,
        gateway_log_dir: Optional[PathLike] = None,
        authorize_ssh_pub_key: Optional[str] = None,
        e2ee_key_bytes: Optional[str] = None,
    ):
        am_source = gateway_node in self.topology.source_instances()
        am_sink = gateway_node in self.topology.sink_instances()

<<<<<<< HEAD
        # start gateway
        # if sgateway_log_dir:
        if self.log_dir:
            gateway_server.init_log_files(self.log_dir)
        if authorize_ssh_pub_key:
            gateway_server.copy_public_key(authorize_ssh_pub_key)

        gateway_server.start_gateway(
            {},  # don't need setup arguments here to pass as outgoing_ports
            gateway_programs=self.current_gw_programs,  # NOTE: BC pass in gateway programs
            gateway_docker_image=gateway_docker_image,
            e2ee_key_bytes=e2ee_key_bytes if (self.transfer_config.use_e2ee and (am_source or am_sink)) else None,
            use_bbr=False,
            use_compression=self.transfer_config.use_compression,
            use_socket_tls=self.transfer_config.use_socket_tls,
        )
=======
        import traceback

        try:
            print("Gateway", gateway_docker_image)

            # start gateway
            if self.log_dir:
                gateway_server.init_log_files(self.log_dir)
            if authorize_ssh_pub_key:
                gateway_server.copy_public_key(authorize_ssh_pub_key)

            gateway_server.start_gateway(
                {},  # don't need setup arguments here to pass as outgoing_ports
                gateway_programs=self.current_gw_programs,  # NOTE: BC pass in gateway programs
                gateway_docker_image=gateway_docker_image,
                e2ee_key_bytes=e2ee_key_bytes if (self.transfer_config.use_e2ee and (am_source or am_sink)) else None,
                use_bbr=False,
                use_compression=self.transfer_config.use_compression,
                use_socket_tls=self.transfer_config.use_socket_tls,
            )
        except Exception as e:
            print(traceback.format_exc())
            print(sys.exc_info()[2])
            print("ERROR: ", e)
>>>>>>> 03c100d9

    def source_gateways(self) -> List[compute.Server]:
        return [self.bound_nodes[n] for n in self.topology.source_instances()] if self.provisioned else []

    def sink_gateways(self) -> List[compute.Server]:
        return [self.bound_nodes[n] for n in self.topology.sink_instances()] if self.provisioned else []

    def queue_copy(
        self,
        src: str,
        dsts: List[str],
        recursive: bool = False,
    ) -> str:
        if len(src) != 0:
            assert self.transfer_config.gen_random_data is False
            job = BCCopyJob(
                src,
                dsts[0],
                recursive,
                dst_paths=dsts,
                requester_pays=self.transfer_config.requester_pays,
                transfer_config=self.transfer_config,
            )
        else:
            assert self.transfer_config.gen_random_data is True
            job = BCCopyJob("", "", False, [], requester_pays=self.transfer_config.requester_pays, transfer_config=self.transfer_config)

        logger.fs.debug(f"[SkyplaneBroadcastClient] Queued copy job {job}")
        self.jobs_to_dispatch.append(job)
        return job.uuid

    def queue_sync(
        self,
        src: str,
        dsts: List[str],
        recursive: bool = False,
    ) -> str:
        job = BCSyncJob(
            src,
            dsts[0],
            recursive,
            dst_paths=dsts,
            requester_pays=self.transfer_config.requester_pays,
            transfer_config=self.transfer_config,
        )
        logger.fs.debug(f"[SkyplaneBroadcastClient] Queued sync job {job}")
        self.jobs_to_dispatch.append(job)
        return job.uuid

    def run_async(self, hooks: Optional[TransferHook] = None) -> BCTransferProgressTracker:
        if not self.provisioned:
            logger.error("Dataplane must be pre-provisioned. Call dataplane.provision() before starting a transfer")
        tracker = BCTransferProgressTracker(self, self.jobs_to_dispatch, self.transfer_config, hooks)
        self.pending_transfers.append(tracker)
        tracker.start()
        logger.fs.info(f"[SkyplaneBroadcastClient] Started async transfer with {len(self.jobs_to_dispatch)} jobs")
        self.jobs_to_dispatch = []
        return tracker

    def run(self, hooks: Optional[TransferHook] = None):
        tracker = self.run_async(hooks)
        logger.fs.debug(f"[SkyplaneBroadcastClient] Waiting for transfer to complete")
        tracker.join()<|MERGE_RESOLUTION|>--- conflicted
+++ resolved
@@ -51,14 +51,9 @@
         provisioner: "Provisioner",
         log_dir: str,
         transfer_config: TransferConfig,
-<<<<<<< HEAD
-        topology: Optional[BroadcastReplicationTopology] = None,
-        gateway_program_path: Optional[str] = None,
-=======
         topology: Optional[BroadcastReplicationTopology] = None,  # TODO: change this to incorporate gateway program
         gateway_program_path: Optional[str] = None,
         debug: bool = False,
->>>>>>> 03c100d9
     ):
         self.log_dir = log_dir
         self.clientid = clientid
@@ -244,11 +239,8 @@
             # return existing gateway program file
             return json.load(open(self.gateway_program_path, "r"))
 
-<<<<<<< HEAD
-=======
         # TODO: create GatewayProgram based on algorithm output
         # TODO: move this gateway program creation logic to when initiating BroadcastDataplane?
->>>>>>> 03c100d9
         solution_graph = self.topology.nx_graph
 
         # print("Solution graph: ", solution_graph.edges.data())
@@ -329,24 +321,6 @@
         am_source = gateway_node in self.topology.source_instances()
         am_sink = gateway_node in self.topology.sink_instances()
 
-<<<<<<< HEAD
-        # start gateway
-        # if sgateway_log_dir:
-        if self.log_dir:
-            gateway_server.init_log_files(self.log_dir)
-        if authorize_ssh_pub_key:
-            gateway_server.copy_public_key(authorize_ssh_pub_key)
-
-        gateway_server.start_gateway(
-            {},  # don't need setup arguments here to pass as outgoing_ports
-            gateway_programs=self.current_gw_programs,  # NOTE: BC pass in gateway programs
-            gateway_docker_image=gateway_docker_image,
-            e2ee_key_bytes=e2ee_key_bytes if (self.transfer_config.use_e2ee and (am_source or am_sink)) else None,
-            use_bbr=False,
-            use_compression=self.transfer_config.use_compression,
-            use_socket_tls=self.transfer_config.use_socket_tls,
-        )
-=======
         import traceback
 
         try:
@@ -371,7 +345,6 @@
             print(traceback.format_exc())
             print(sys.exc_info()[2])
             print("ERROR: ", e)
->>>>>>> 03c100d9
 
     def source_gateways(self) -> List[compute.Server]:
         return [self.bound_nodes[n] for n in self.topology.source_instances()] if self.provisioned else []
